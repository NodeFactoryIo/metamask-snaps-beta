{
  "name": "metamask-crx",
  "version": "0.0.0",
  "public": false,
  "private": true,
  "scripts": {
    "start": "npm run dev",
    "dev": "gulp dev --debug",
    "ui": "npm run test:flat:build:states && beefy ui-dev.js:bundle.js --live --open --index=./development/index.html --cwd ./",
    "mock": "beefy mock-dev.js:bundle.js --live --open --index=./development/index.html --cwd ./",
    "watch": "mocha watch --recursive \"test/unit/**/*.js\"",
    "mascara": "METAMASK_DEBUG=true node ./mascara/example/server",
    "dist": "npm run dist:clear && npm install && gulp dist",
    "dist:clear": "rm -rf node_modules/eth-contract-metadata && rm -rf node_modules/eth-phishing-detect",
    "test": "npm run lint && npm run test:coverage && npm run test:integration",
    "test:unit": "METAMASK_ENV=test mocha --require test/helper.js --recursive \"test/unit/**/*.js\"",
    "test:single": "METAMASK_ENV=test mocha --require test/helper.js",
    "test:integration": "npm run test:flat && npm run test:mascara",
    "test:coverage": "nyc npm run test:unit && npm run test:coveralls-upload",
    "test:coveralls-upload": "if [ $COVERALLS_REPO_TOKEN ]; then nyc report --reporter=text-lcov | coveralls; fi",
    "test:flat": "npm run test:flat:build && karma start test/flat.conf.js",
    "test:flat:build": "npm run test:flat:build:ui && npm run test:flat:build:tests",
    "test:flat:build:tests": "node test/integration/index.js",
    "test:flat:build:states": "node development/genStates.js",
    "test:flat:build:ui": "npm run test:flat:build:states && browserify ./mock-dev.js -o ./development/bundle.js",
    "test:mascara": "npm run test:mascara:build && karma start test/mascara.conf.js",
    "test:mascara:build": "mkdir -p dist/mascara && npm run test:mascara:build:ui && npm run test:mascara:build:background && npm run test:mascara:build:tests",
    "test:mascara:build:ui": "browserify mascara/test/test-ui.js -o dist/mascara/ui.js",
    "test:mascara:build:background": "browserify mascara/src/background.js -o dist/mascara/background.js",
    "test:mascara:build:tests": "browserify test/integration/lib/first-time.js -o dist/mascara/tests.js",
    "lint": "gulp lint",
    "disc": "gulp disc --debug",
    "announce": "node development/announcer.js",
    "generateNotice": "node notices/notice-generator.js",
    "deleteNotice": "node notices/notice-delete.js"
  },
  "browserify": {
    "transform": [
      [
        "babelify",
        {
          "presets": [
            "es2015",
            "stage-0"
          ]
        }
      ],
      "envify",
      "brfs"
    ]
  },
  "dependencies": {
    "async": "^2.5.0",
    "await-semaphore": "^0.1.1",
    "babel-runtime": "^6.23.0",
    "bluebird": "^3.5.0",
    "bn.js": "^4.11.7",
    "browserify-derequire": "^0.9.4",
    "client-sw-ready-event": "^3.3.0",
    "clone": "^2.1.1",
    "copy-to-clipboard": "^3.0.8",
    "debounce": "^1.0.0",
    "deep-extend": "^0.5.0",
    "detect-node": "^2.0.3",
    "disc": "^1.3.2",
    "dnode": "^1.2.2",
    "end-of-stream": "^1.1.0",
    "ensnare": "^1.0.0",
    "eth-bin-to-ops": "^1.0.1",
    "eth-block-tracker": "^2.2.0",
    "eth-contract-metadata": "^1.1.4",
    "eth-hd-keyring": "^1.2.1",
    "eth-json-rpc-filters": "^1.2.2",
<<<<<<< HEAD
    "eth-keyring-controller": "^2.1.1",
=======
    "eth-keyring-controller": "^2.1.2",
>>>>>>> 87ad6a29
    "eth-phishing-detect": "^1.1.4",
    "eth-query": "^2.1.2",
    "eth-sig-util": "^1.4.0",
    "eth-simple-keyring": "^1.2.0",
    "eth-token-tracker": "^1.1.4",
    "ethereumjs-tx": "^1.3.0",
    "ethereumjs-util": "github:ethereumjs/ethereumjs-util#ac5d0908536b447083ea422b435da27f26615de9",
    "ethereumjs-wallet": "^0.6.0",
    "etherscan-link": "^1.0.2",
    "ethjs-contract": "^0.1.9",
    "ethjs-ens": "^2.0.0",
    "ethjs-query": "^0.2.9",
    "express": "^4.15.5",
    "extension-link-enabler": "^1.0.0",
    "extensionizer": "^1.0.0",
    "fast-json-patch": "^2.0.4",
    "fast-levenshtein": "^2.0.6",
    "gulp": "github:gulpjs/gulp#4.0",
    "gulp-eslint": "^4.0.0",
    "hat": "0.0.3",
    "human-standard-token-abi": "^1.0.2",
    "idb-global": "^2.1.0",
    "identicon.js": "^2.3.1",
    "iframe": "^1.0.0",
    "iframe-stream": "^3.0.0",
    "inject-css": "^0.1.1",
    "jazzicon": "^1.2.0",
    "json-rpc-engine": "^3.2.0",
    "json-rpc-middleware-stream": "^1.0.1",
    "loglevel": "^1.4.1",
    "metamascara": "^1.3.1",
    "metamask-logo": "^2.1.2",
    "mississippi": "^1.2.0",
    "mkdirp": "^0.5.1",
    "multiplex": "^6.7.0",
    "number-to-bn": "^1.7.0",
    "obj-multiplex": "^1.0.0",
    "obs-store": "^2.3.1",
    "once": "^1.3.3",
    "ping-pong-stream": "^1.0.0",
    "pojo-migrator": "^2.1.0",
    "polyfill-crypto.getrandomvalues": "^1.0.0",
    "post-message-stream": "^3.0.0",
    "promise-filter": "^1.1.0",
    "promise-to-callback": "^1.0.0",
    "pump": "^1.0.2",
    "pumpify": "^1.3.4",
    "qrcode-npm": "0.0.3",
    "react": "^15.0.2",
    "react-addons-css-transition-group": "^15.6.0",
    "react-dom": "^15.5.4",
    "react-hyperscript": "^3.0.0",
    "react-markdown": "^2.3.0",
    "react-redux": "^5.0.5",
    "react-select": "^1.0.0-rc.2",
    "react-simple-file-input": "^2.0.0",
    "react-tooltip-component": "^0.3.0",
    "readable-stream": "^2.3.3",
    "redux": "^3.0.5",
    "redux-logger": "^3.0.6",
    "redux-thunk": "^2.2.0",
    "request-promise": "^4.2.1",
    "sandwich-expando": "^1.1.3",
    "semaphore": "^1.0.5",
    "sw-stream": "^2.0.0",
    "textarea-caret": "^3.0.1",
    "through2": "^2.0.3",
    "valid-url": "^1.0.9",
    "vreme": "^3.0.2",
    "web3": "^0.20.1",
    "web3-provider-engine": "^13.3.2",
    "web3-stream-provider": "^3.0.1",
    "xtend": "^4.0.1"
  },
  "devDependencies": {
    "babel-core": "^6.24.1",
    "babel-eslint": "^8.0.0",
    "babel-plugin-transform-async-to-generator": "^6.24.1",
    "babel-plugin-transform-runtime": "^6.23.0",
    "babel-polyfill": "^6.23.0",
    "babel-preset-stage-0": "^6.24.1",
    "babel-register": "^6.7.2",
    "babelify": "^7.2.0",
    "beefy": "^2.1.5",
    "brfs": "^1.4.3",
    "browserify": "^14.4.0",
    "chai": "^4.1.0",
    "coveralls": "^3.0.0",
    "deep-freeze-strict": "^1.1.1",
    "del": "^3.0.0",
    "envify": "^4.0.0",
    "enzyme": "^2.8.2",
    "eslint-plugin-chai": "0.0.1",
    "eslint-plugin-mocha": "^4.9.0",
    "eth-json-rpc-middleware": "^1.2.7",
    "fs-promise": "^2.0.3",
    "gulp": "github:gulpjs/gulp#4.0",
    "gulp-if": "^2.0.1",
    "gulp-json-editor": "^2.2.1",
    "gulp-livereload": "^3.8.1",
    "gulp-replace": "^0.6.1",
    "gulp-sourcemaps": "^2.6.0",
    "gulp-util": "^3.0.7",
    "gulp-watch": "^4.3.5",
    "gulp-zip": "^4.0.0",
    "isomorphic-fetch": "^2.2.1",
    "jsdom": "^11.1.0",
    "jsdom-global": "^3.0.2",
    "jshint-stylish": "~2.2.1",
    "karma": "^1.7.1",
    "karma-chrome-launcher": "^2.2.0",
    "karma-cli": "^1.0.1",
    "karma-firefox-launcher": "^1.0.1",
    "karma-qunit": "^1.2.1",
    "lodash.assign": "^4.0.6",
    "mocha": "^4.0.0",
    "mocha-eslint": "^4.0.0",
    "mocha-jsdom": "^1.1.0",
    "mocha-sinon": "^2.0.0",
    "nock": "^9.0.14",
    "nyc": "^11.0.3",
    "open": "0.0.5",
    "prompt": "^1.0.0",
    "qs": "^6.2.0",
    "qunit": "^1.0.0",
    "react-addons-test-utils": "^15.5.1",
    "react-test-renderer": "^15.5.4",
    "react-testutils-additions": "^15.2.0",
    "sinon": "^4.0.0",
    "tape": "^4.5.1",
    "testem": "^1.10.3",
    "uglifyify": "^4.0.2",
    "vinyl-buffer": "^1.0.0",
    "vinyl-source-stream": "^1.1.0",
    "watchify": "^3.9.0"
  },
  "engines": {
    "node": ">=0.8.0"
  }
}<|MERGE_RESOLUTION|>--- conflicted
+++ resolved
@@ -71,11 +71,7 @@
     "eth-contract-metadata": "^1.1.4",
     "eth-hd-keyring": "^1.2.1",
     "eth-json-rpc-filters": "^1.2.2",
-<<<<<<< HEAD
-    "eth-keyring-controller": "^2.1.1",
-=======
     "eth-keyring-controller": "^2.1.2",
->>>>>>> 87ad6a29
     "eth-phishing-detect": "^1.1.4",
     "eth-query": "^2.1.2",
     "eth-sig-util": "^1.4.0",
