const Component = require('react').Component
const connect = require('../../metamask-connect')
const h = require('react-hyperscript')
const inherits = require('util').inherits
const actions = require('../../actions')
const clone = require('clone')
const ethUtil = require('ethereumjs-util')
const BN = ethUtil.BN
const hexToBn = require('../../../../app/scripts/lib/hex-to-bn')
const {
  conversionUtil,
  addCurrencies,
  multiplyCurrencies,
} = require('../../conversion-util')
const GasFeeDisplay = require('../send/gas-fee-display-v2')
<<<<<<< HEAD
=======
const t = require('../../../i18n')
const SenderToRecipient = require('../sender-to-recipient')
const NetworkDisplay = require('../network-display')
>>>>>>> 04b1f842

const { MIN_GAS_PRICE_HEX } = require('../send/send-constants')

module.exports = connect(mapStateToProps, mapDispatchToProps)(ConfirmSendEther)

function mapStateToProps (state) {
  const {
    conversionRate,
    identities,
    currentCurrency,
    send,
  } = state.metamask
  const accounts = state.metamask.accounts
  const selectedAddress = state.metamask.selectedAddress || Object.keys(accounts)[0]
  return {
    conversionRate,
    identities,
    selectedAddress,
    currentCurrency,
    send,
  }
}

function mapDispatchToProps (dispatch) {
  return {
    clearSend: () => dispatch(actions.clearSend()),
    editTransaction: txMeta => {
      const { id, txParams } = txMeta
      const {
        gas: gasLimit,
        gasPrice,
        to,
        value: amount,
      } = txParams

      dispatch(actions.updateSend({
        gasLimit,
        gasPrice,
        gasTotal: null,
        to,
        amount,
        errors: { to: null, amount: null },
        editingTransactionId: id,
      }))
      dispatch(actions.showSendPage())
    },
    cancelTransaction: ({ id }) => dispatch(actions.cancelTx({ id })),
    showCustomizeGasModal: (txMeta, sendGasLimit, sendGasPrice, sendGasTotal) => {
      const { id, txParams, lastGasPrice } = txMeta
      const { gas: txGasLimit, gasPrice: txGasPrice } = txParams

      let forceGasMin
      if (lastGasPrice) {
        forceGasMin = ethUtil.addHexPrefix(multiplyCurrencies(lastGasPrice, 1.1, {
          multiplicandBase: 16,
          multiplierBase: 10,
          toNumericBase: 'hex',
          fromDenomination: 'WEI',
        }))
      }

      dispatch(actions.updateSend({
        gasLimit: sendGasLimit || txGasLimit,
        gasPrice: sendGasPrice || txGasPrice,
        editingTransactionId: id,
        gasTotal: sendGasTotal,
        forceGasMin,
      }))
      dispatch(actions.showModal({ name: 'CUSTOMIZE_GAS' }))
    },
  }
}

inherits(ConfirmSendEther, Component)
function ConfirmSendEther () {
  Component.call(this)
  this.state = {}
  this.onSubmit = this.onSubmit.bind(this)
}

ConfirmSendEther.prototype.getAmount = function () {
  const { conversionRate, currentCurrency } = this.props
  const txMeta = this.gatherTxMeta()
  const txParams = txMeta.txParams || {}

  const FIAT = conversionUtil(txParams.value, {
    fromNumericBase: 'hex',
    toNumericBase: 'dec',
    fromCurrency: 'ETH',
    toCurrency: currentCurrency,
    numberOfDecimals: 2,
    fromDenomination: 'WEI',
    conversionRate,
  })
  const ETH = conversionUtil(txParams.value, {
    fromNumericBase: 'hex',
    toNumericBase: 'dec',
    fromCurrency: 'ETH',
    toCurrency: 'ETH',
    fromDenomination: 'WEI',
    conversionRate,
    numberOfDecimals: 6,
  })

  return {
    FIAT,
    ETH,
  }

}

ConfirmSendEther.prototype.getGasFee = function () {
  const { conversionRate, currentCurrency } = this.props
  const txMeta = this.gatherTxMeta()
  const txParams = txMeta.txParams || {}

  // Gas
  const gas = txParams.gas
  const gasBn = hexToBn(gas)

  // From latest master
//   const gasLimit = new BN(parseInt(blockGasLimit))
//   const safeGasLimitBN = this.bnMultiplyByFraction(gasLimit, 19, 20)
//   const saferGasLimitBN = this.bnMultiplyByFraction(gasLimit, 18, 20)
//   const safeGasLimit = safeGasLimitBN.toString(10)

  // Gas Price
  const gasPrice = txParams.gasPrice || MIN_GAS_PRICE_HEX
  const gasPriceBn = hexToBn(gasPrice)

  const txFeeBn = gasBn.mul(gasPriceBn)

  const FIAT = conversionUtil(txFeeBn, {
    fromNumericBase: 'BN',
    toNumericBase: 'dec',
    fromDenomination: 'WEI',
    fromCurrency: 'ETH',
    toCurrency: currentCurrency,
    numberOfDecimals: 2,
    conversionRate,
  })
  const ETH = conversionUtil(txFeeBn, {
    fromNumericBase: 'BN',
    toNumericBase: 'dec',
    fromDenomination: 'WEI',
    fromCurrency: 'ETH',
    toCurrency: 'ETH',
    numberOfDecimals: 6,
    conversionRate,
  })

  return {
    FIAT,
    ETH,
    gasFeeInHex: txFeeBn.toString(16),
  }
}

ConfirmSendEther.prototype.getData = function () {
  const { identities } = this.props
  const txMeta = this.gatherTxMeta()
  const txParams = txMeta.txParams || {}
  const { FIAT: gasFeeInFIAT, ETH: gasFeeInETH, gasFeeInHex } = this.getGasFee()
  const { FIAT: amountInFIAT, ETH: amountInETH } = this.getAmount()

  const totalInFIAT = addCurrencies(gasFeeInFIAT, amountInFIAT, {
    toNumericBase: 'dec',
    numberOfDecimals: 2,
  })
  const totalInETH = addCurrencies(gasFeeInETH, amountInETH, {
    toNumericBase: 'dec',
    numberOfDecimals: 6,
  })

  return {
    from: {
      address: txParams.from,
      name: identities[txParams.from].name,
    },
    to: {
      address: txParams.to,
      name: identities[txParams.to] ? identities[txParams.to].name : this.props.t('newRecipient'),
    },
    memo: txParams.memo || '',
    gasFeeInFIAT,
    gasFeeInETH,
    amountInFIAT,
    amountInETH,
    totalInFIAT,
    totalInETH,
    gasFeeInHex,
  }
}

ConfirmSendEther.prototype.render = function () {
  const {
    editTransaction,
    currentCurrency,
    clearSend,
    conversionRate,
    currentCurrency: convertedCurrency,
    showCustomizeGasModal,
    send: { gasTotal, gasLimit: sendGasLimit, gasPrice: sendGasPrice },
  } = this.props
  const txMeta = this.gatherTxMeta()
  const txParams = txMeta.txParams || {}

  const {
    from: {
      address: fromAddress,
      name: fromName,
    },
    to: {
      address: toAddress,
      name: toName,
    },
    memo,
    gasFeeInHex,
    amountInFIAT,
    totalInFIAT,
    totalInETH,
  } = this.getData()

  const title = txMeta.lastGasPrice ? 'Reprice Transaction' : 'Confirm'
  const subtitle = txMeta.lastGasPrice
    ? 'Increase your gas fee to attempt to overwrite and speed up your transaction'
    : 'Please review your transaction.'

  // This is from the latest master
  // It handles some of the errors that we are not currently handling
  // Leaving as comments fo reference

  // const balanceBn = hexToBn(balance)
  // const insufficientBalance = balanceBn.lt(maxCost)
  // const buyDisabled = insufficientBalance || !this.state.valid || !isValidAddress || this.state.submitting
  // const showRejectAll = props.unconfTxListLength > 1
//   const dangerousGasLimit = gasBn.gte(saferGasLimitBN)
//   const gasLimitSpecified = txMeta.gasLimitSpecified

  this.inputs = []

  return (
    // Main Send token Card
    h('.page-container', [
      h('.page-container__header', [
        h('.page-container__header-row', [
          h('span.page-container__back-button', {
            onClick: () => editTransaction(txMeta),
            style: {
              visibility: !txMeta.lastGasPrice ? 'initial' : 'hidden',
            },
          }, 'Edit'),
          window.METAMASK_UI_TYPE === 'notification' && h(NetworkDisplay),
        ]),
        h('.page-container__title', title),
        h('.page-container__subtitle', subtitle),
      ]),
      h('.page-container__content', [
        h(SenderToRecipient, {
          senderName: fromName,
          senderAddress: fromAddress,
          recipientName: toName,
          recipientAddress: txParams.to,
        }),

        // h('h3.flex-center.confirm-screen-sending-to-message', {
        //   style: {
        //     textAlign: 'center',
        //     fontSize: '16px',
        //   },
        // }, [
        //   `You're sending to Recipient ...${toAddress.slice(toAddress.length - 4)}`,
        // ]),

        h('h3.flex-center.confirm-screen-send-amount', [`${amountInFIAT}`]),
        h('h3.flex-center.confirm-screen-send-amount-currency', [ currentCurrency.toUpperCase() ]),
        h('div.flex-center.confirm-memo-wrapper', [
          h('h3.confirm-screen-send-memo', [ memo ? `"${memo}"` : '' ]),
        ]),

        h('div.confirm-screen-rows', [
          h('section.flex-row.flex-center.confirm-screen-row', [
            h('span.confirm-screen-label.confirm-screen-section-column', [ t('from') ]),
            h('div.confirm-screen-section-column', [
              h('div.confirm-screen-row-info', fromName),
              h('div.confirm-screen-row-detail', `...${fromAddress.slice(fromAddress.length - 4)}`),
            ]),
          ]),

<<<<<<< HEAD
          h('div.confirm-screen-rows', [
            h('section.flex-row.flex-center.confirm-screen-row', [
              h('span.confirm-screen-label.confirm-screen-section-column', [ this.props.t('from') ]),
              h('div.confirm-screen-section-column', [
                h('div.confirm-screen-row-info', fromName),
                h('div.confirm-screen-row-detail', `...${fromAddress.slice(fromAddress.length - 4)}`),
              ]),
=======
          h('section.flex-row.flex-center.confirm-screen-row', [
            h('span.confirm-screen-label.confirm-screen-section-column', [ t('to') ]),
            h('div.confirm-screen-section-column', [
              h('div.confirm-screen-row-info', toName),
              h('div.confirm-screen-row-detail', `...${toAddress.slice(toAddress.length - 4)}`),
>>>>>>> 04b1f842
            ]),
          ]),

<<<<<<< HEAD
            h('section.flex-row.flex-center.confirm-screen-row', [
              h('span.confirm-screen-label.confirm-screen-section-column', [ this.props.t('to') ]),
              h('div.confirm-screen-section-column', [
                h('div.confirm-screen-row-info', toName),
                h('div.confirm-screen-row-detail', `...${toAddress.slice(toAddress.length - 4)}`),
              ]),
=======
          h('section.flex-row.flex-center.confirm-screen-row', [
            h('span.confirm-screen-label.confirm-screen-section-column', [ t('gasFee') ]),
            h('div.confirm-screen-section-column', [
              h(GasFeeDisplay, {
                gasTotal: gasTotal || gasFeeInHex,
                conversionRate,
                convertedCurrency,
                onClick: () => showCustomizeGasModal(txMeta, sendGasLimit, sendGasPrice, gasTotal),
              }),
>>>>>>> 04b1f842
            ]),
          ]),

<<<<<<< HEAD
            h('section.flex-row.flex-center.confirm-screen-row', [
              h('span.confirm-screen-label.confirm-screen-section-column', [ this.props.t('gasFee') ]),
              h('div.confirm-screen-section-column', [
                h(GasFeeDisplay, {
                  gasTotal: gasTotal || gasFeeInHex,
                  conversionRate,
                  convertedCurrency,
                  onClick: () => showCustomizeGasModal(txMeta, sendGasLimit, sendGasPrice, gasTotal),
                }),
              ]),
            ]),

            h('section.flex-row.flex-center.confirm-screen-row.confirm-screen-total-box ', [
              h('div.confirm-screen-section-column', [
                h('span.confirm-screen-label', [ this.props.t('total') + ' ' ]),
                h('div.confirm-screen-total-box__subtitle', [ this.props.t('amountPlusGas') ]),
              ]),

              h('div.confirm-screen-section-column', [
                h('div.confirm-screen-row-info', `${totalInFIAT} ${currentCurrency.toUpperCase()}`),
                h('div.confirm-screen-row-detail', `${totalInETH} ETH`),
              ]),
=======
          h('section.flex-row.flex-center.confirm-screen-row.confirm-screen-total-box ', [
            h('div.confirm-screen-section-column', [
              h('span.confirm-screen-label', [ t('total') + ' ' ]),
              h('div.confirm-screen-total-box__subtitle', [ t('amountPlusGas') ]),
            ]),

            h('div.confirm-screen-section-column', [
              h('div.confirm-screen-row-info', `${totalInFIAT} ${currentCurrency.toUpperCase()}`),
              h('div.confirm-screen-row-detail', `${totalInETH} ETH`),
>>>>>>> 04b1f842
            ]),
          ]),
        ]),

<<<<<<< HEAD
        h('form#pending-tx-form', {
          onSubmit: this.onSubmit,
        }, [
          h('.page-container__footer', [
            // Cancel Button
            h('button.btn-cancel.page-container__footer-button.allcaps', {
              onClick: (event) => {
                clearSend()
                this.cancel(event, txMeta)
              },
            }, this.props.t('cancel')),

            // Accept Button
            h('button.btn-confirm.page-container__footer-button.allcaps', [this.props.t('confirm')]),
          ]),
=======
// These are latest errors handling from master
// Leaving as comments as reference when we start implementing error handling
//         h('style', `
//           .conf-buttons button {
//             margin-left: 10px;
//             text-transform: uppercase;
//           }
//         `),

//         txMeta.simulationFails ?
//           h('.error', {
//             style: {
//               marginLeft: 50,
//               fontSize: '0.9em',
//             },
//           }, 'Transaction Error. Exception thrown in contract code.')
//         : null,

//         !isValidAddress ?
//           h('.error', {
//             style: {
//               marginLeft: 50,
//               fontSize: '0.9em',
//             },
//           }, 'Recipient address is invalid. Sending this transaction will result in a loss of ETH.')
//         : null,

//         insufficientBalance ?
//           h('span.error', {
//             style: {
//               marginLeft: 50,
//               fontSize: '0.9em',
//             },
//           }, 'Insufficient balance for transaction')
//         : null,

//         // send + cancel
//         h('.flex-row.flex-space-around.conf-buttons', {
//           style: {
//             display: 'flex',
//             justifyContent: 'flex-end',
//             margin: '14px 25px',
//           },
//         }, [
//           h('button', {
//             onClick: (event) => {
//               this.resetGasFields()
//               event.preventDefault()
//             },
//           }, 'Reset'),

//           // Accept Button or Buy Button
//           insufficientBalance ? h('button.btn-green', { onClick: props.buyEth }, 'Buy Ether') :
//             h('input.confirm.btn-green', {
//               type: 'submit',
//               value: 'SUBMIT',
//               style: { marginLeft: '10px' },
//               disabled: buyDisabled,
//             }),

//           h('button.cancel.btn-red', {
//             onClick: props.cancelTransaction,
//           }, 'Reject'),
//         ]),
//         showRejectAll ? h('.flex-row.flex-space-around.conf-buttons', {
//           style: {
//             display: 'flex',
//             justifyContent: 'flex-end',
//             margin: '14px 25px',
//           },
//         }, [
//           h('button.cancel.btn-red', {
//             onClick: props.cancelAllTransactions,
//           }, 'Reject All'),
//         ]) : null,
//       ]),
//     ])
//   )
// }
      ]),

      h('form#pending-tx-form', {
        onSubmit: this.onSubmit,
      }, [
        h('.page-container__footer', [
          // Cancel Button
          h('button.btn-cancel.page-container__footer-button.allcaps', {
            onClick: (event) => {
              clearSend()
              this.cancel(event, txMeta)
            },
          }, t('cancel')),

          // Accept Button
          h('button.btn-confirm.page-container__footer-button.allcaps', [t('confirm')]),
>>>>>>> 04b1f842
        ]),
      ]),
    ])
  )
}

ConfirmSendEther.prototype.onSubmit = function (event) {
  event.preventDefault()
  const txMeta = this.gatherTxMeta()
  const valid = this.checkValidity()
  this.setState({ valid, submitting: true })

  if (valid && this.verifyGasParams()) {
    this.props.sendTransaction(txMeta, event)
  } else {
    this.props.dispatch(actions.displayWarning(this.props.t('invalidGasParams')))
    this.setState({ submitting: false })
  }
}

ConfirmSendEther.prototype.cancel = function (event, txMeta) {
  event.preventDefault()
  const { cancelTransaction } = this.props

  cancelTransaction(txMeta)
}

ConfirmSendEther.prototype.checkValidity = function () {
  const form = this.getFormEl()
  const valid = form.checkValidity()
  return valid
}

ConfirmSendEther.prototype.getFormEl = function () {
  const form = document.querySelector('form#pending-tx-form')
  // Stub out form for unit tests:
  if (!form) {
    return { checkValidity () { return true } }
  }
  return form
}

// After a customizable state value has been updated,
ConfirmSendEther.prototype.gatherTxMeta = function () {
  const props = this.props
  const state = this.state
  const txData = clone(state.txData) || clone(props.txData)

  const { gasPrice: sendGasPrice, gas: sendGasLimit } = props.send
  const {
    lastGasPrice,
    txParams: {
      gasPrice: txGasPrice,
      gas: txGasLimit,
    },
  } = txData

  let forceGasMin
  if (lastGasPrice) {
    forceGasMin = ethUtil.addHexPrefix(multiplyCurrencies(lastGasPrice, 1.1, {
      multiplicandBase: 16,
      multiplierBase: 10,
      toNumericBase: 'hex',
    }))
  }

  txData.txParams.gasPrice = sendGasPrice || forceGasMin || txGasPrice
  txData.txParams.gas = sendGasLimit || txGasLimit

  // log.debug(`UI has defaulted to tx meta ${JSON.stringify(txData)}`)
  return txData
}

ConfirmSendEther.prototype.verifyGasParams = function () {
  // We call this in case the gas has not been modified at all
  if (!this.state) { return true }
  return (
    this._notZeroOrEmptyString(this.state.gas) &&
    this._notZeroOrEmptyString(this.state.gasPrice)
  )
}

ConfirmSendEther.prototype._notZeroOrEmptyString = function (obj) {
  return obj !== '' && obj !== '0x0'
}

ConfirmSendEther.prototype.bnMultiplyByFraction = function (targetBN, numerator, denominator) {
  const numBN = new BN(numerator)
  const denomBN = new BN(denominator)
  return targetBN.mul(numBN).div(denomBN)
}<|MERGE_RESOLUTION|>--- conflicted
+++ resolved
@@ -1,5 +1,5 @@
 const Component = require('react').Component
-const connect = require('../../metamask-connect')
+const { connect } = require('react-redux')
 const h = require('react-hyperscript')
 const inherits = require('util').inherits
 const actions = require('../../actions')
@@ -13,12 +13,9 @@
   multiplyCurrencies,
 } = require('../../conversion-util')
 const GasFeeDisplay = require('../send/gas-fee-display-v2')
-<<<<<<< HEAD
-=======
 const t = require('../../../i18n')
 const SenderToRecipient = require('../sender-to-recipient')
 const NetworkDisplay = require('../network-display')
->>>>>>> 04b1f842
 
 const { MIN_GAS_PRICE_HEX } = require('../send/send-constants')
 
@@ -301,41 +298,23 @@
 
         h('div.confirm-screen-rows', [
           h('section.flex-row.flex-center.confirm-screen-row', [
-            h('span.confirm-screen-label.confirm-screen-section-column', [ t('from') ]),
+            h('span.confirm-screen-label.confirm-screen-section-column', [ this.props.t('from') ]),
             h('div.confirm-screen-section-column', [
               h('div.confirm-screen-row-info', fromName),
               h('div.confirm-screen-row-detail', `...${fromAddress.slice(fromAddress.length - 4)}`),
             ]),
           ]),
 
-<<<<<<< HEAD
-          h('div.confirm-screen-rows', [
-            h('section.flex-row.flex-center.confirm-screen-row', [
-              h('span.confirm-screen-label.confirm-screen-section-column', [ this.props.t('from') ]),
-              h('div.confirm-screen-section-column', [
-                h('div.confirm-screen-row-info', fromName),
-                h('div.confirm-screen-row-detail', `...${fromAddress.slice(fromAddress.length - 4)}`),
-              ]),
-=======
           h('section.flex-row.flex-center.confirm-screen-row', [
-            h('span.confirm-screen-label.confirm-screen-section-column', [ t('to') ]),
+            h('span.confirm-screen-label.confirm-screen-section-column', [ this.props.t('to') ]),
             h('div.confirm-screen-section-column', [
               h('div.confirm-screen-row-info', toName),
               h('div.confirm-screen-row-detail', `...${toAddress.slice(toAddress.length - 4)}`),
->>>>>>> 04b1f842
             ]),
           ]),
 
-<<<<<<< HEAD
-            h('section.flex-row.flex-center.confirm-screen-row', [
-              h('span.confirm-screen-label.confirm-screen-section-column', [ this.props.t('to') ]),
-              h('div.confirm-screen-section-column', [
-                h('div.confirm-screen-row-info', toName),
-                h('div.confirm-screen-row-detail', `...${toAddress.slice(toAddress.length - 4)}`),
-              ]),
-=======
           h('section.flex-row.flex-center.confirm-screen-row', [
-            h('span.confirm-screen-label.confirm-screen-section-column', [ t('gasFee') ]),
+            h('span.confirm-screen-label.confirm-screen-section-column', [ this.props.t('gasFee') ]),
             h('div.confirm-screen-section-column', [
               h(GasFeeDisplay, {
                 gasTotal: gasTotal || gasFeeInHex,
@@ -343,65 +322,22 @@
                 convertedCurrency,
                 onClick: () => showCustomizeGasModal(txMeta, sendGasLimit, sendGasPrice, gasTotal),
               }),
->>>>>>> 04b1f842
             ]),
           ]),
 
-<<<<<<< HEAD
-            h('section.flex-row.flex-center.confirm-screen-row', [
-              h('span.confirm-screen-label.confirm-screen-section-column', [ this.props.t('gasFee') ]),
-              h('div.confirm-screen-section-column', [
-                h(GasFeeDisplay, {
-                  gasTotal: gasTotal || gasFeeInHex,
-                  conversionRate,
-                  convertedCurrency,
-                  onClick: () => showCustomizeGasModal(txMeta, sendGasLimit, sendGasPrice, gasTotal),
-                }),
-              ]),
-            ]),
-
-            h('section.flex-row.flex-center.confirm-screen-row.confirm-screen-total-box ', [
-              h('div.confirm-screen-section-column', [
-                h('span.confirm-screen-label', [ this.props.t('total') + ' ' ]),
-                h('div.confirm-screen-total-box__subtitle', [ this.props.t('amountPlusGas') ]),
-              ]),
-
-              h('div.confirm-screen-section-column', [
-                h('div.confirm-screen-row-info', `${totalInFIAT} ${currentCurrency.toUpperCase()}`),
-                h('div.confirm-screen-row-detail', `${totalInETH} ETH`),
-              ]),
-=======
           h('section.flex-row.flex-center.confirm-screen-row.confirm-screen-total-box ', [
             h('div.confirm-screen-section-column', [
-              h('span.confirm-screen-label', [ t('total') + ' ' ]),
-              h('div.confirm-screen-total-box__subtitle', [ t('amountPlusGas') ]),
+              h('span.confirm-screen-label', [ this.props.t('total') + ' ' ]),
+              h('div.confirm-screen-total-box__subtitle', [ this.props.t('amountPlusGas') ]),
             ]),
 
             h('div.confirm-screen-section-column', [
               h('div.confirm-screen-row-info', `${totalInFIAT} ${currentCurrency.toUpperCase()}`),
               h('div.confirm-screen-row-detail', `${totalInETH} ETH`),
->>>>>>> 04b1f842
             ]),
           ]),
         ]),
 
-<<<<<<< HEAD
-        h('form#pending-tx-form', {
-          onSubmit: this.onSubmit,
-        }, [
-          h('.page-container__footer', [
-            // Cancel Button
-            h('button.btn-cancel.page-container__footer-button.allcaps', {
-              onClick: (event) => {
-                clearSend()
-                this.cancel(event, txMeta)
-              },
-            }, this.props.t('cancel')),
-
-            // Accept Button
-            h('button.btn-confirm.page-container__footer-button.allcaps', [this.props.t('confirm')]),
-          ]),
-=======
 // These are latest errors handling from master
 // Leaving as comments as reference when we start implementing error handling
 //         h('style', `
@@ -493,11 +429,10 @@
               clearSend()
               this.cancel(event, txMeta)
             },
-          }, t('cancel')),
+          }, this.props.t('cancel')),
 
           // Accept Button
-          h('button.btn-confirm.page-container__footer-button.allcaps', [t('confirm')]),
->>>>>>> 04b1f842
+          h('button.btn-confirm.page-container__footer-button.allcaps', [this.props.t('confirm')]),
         ]),
       ]),
     ])
