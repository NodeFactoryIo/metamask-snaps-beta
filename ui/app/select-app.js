const inherits = require('util').inherits
const Component = require('react').Component
const connect = require('react-redux').connect
const h = require('react-hyperscript')
const { HashRouter } = require('react-router-dom')
const App = require('./app')
const OldApp = require('../../old-ui/app/app')
const { autoAddToBetaUI } = require('./selectors')
const { setFeatureFlag, setNetworkEndpoints } = require('./actions')
const { BETA_UI_NETWORK_TYPE } = require('../../app/scripts/config').enums
const I18nProvider = require('./i18n-provider')

function mapStateToProps (state) {
  return {
    betaUI: state.metamask.featureFlags.betaUI,
    autoAdd: autoAddToBetaUI(state),
    isUnlocked: state.metamask.isUnlocked,
    isMascara: state.metamask.isMascara,
    firstTime: Object.keys(state.metamask.identities).length === 0,
  }
}

function mapDispatchToProps (dispatch) {
  return {
    setFeatureFlagWithModal: () => {
      return dispatch(setFeatureFlag('betaUI', true, 'BETA_UI_NOTIFICATION_MODAL'))
        .then(() => dispatch(setNetworkEndpoints(BETA_UI_NETWORK_TYPE)))
    },
    setFeatureFlagWithoutModal: () => {
      return dispatch(setFeatureFlag('betaUI', true))
        .then(() => dispatch(setNetworkEndpoints(BETA_UI_NETWORK_TYPE)))
    },
  }
}
module.exports = connect(mapStateToProps, mapDispatchToProps)(SelectedApp)

inherits(SelectedApp, Component)
function SelectedApp () {
  Component.call(this)
}

SelectedApp.prototype.componentWillReceiveProps = function (nextProps) {
  // Code commented out until we begin auto adding users to NewUI
  const {
    // isUnlocked,
    // setFeatureFlagWithModal,
    setFeatureFlagWithoutModal,
    isMascara,
    // firstTime,
  } = this.props

  // if (isMascara || firstTime) {
  if (isMascara) {
    setFeatureFlagWithoutModal()
  }
  // } else if (!isUnlocked && nextProps.isUnlocked && (nextProps.autoAdd)) {
  //   setFeatureFlagWithModal()
  // }
}

SelectedApp.prototype.render = function () {
  // Code commented out until we begin auto adding users to NewUI
  // const { betaUI, isMascara, firstTime } = this.props
  // const Selected = betaUI || isMascara || firstTime ? App : OldApp

  const { betaUI, isMascara } = this.props
<<<<<<< HEAD

  return betaUI || isMascara
  ? h(HashRouter, {
      hashType: 'noslash',
    }, [
      h(App),
    ])
  : h(OldApp)
=======
  const Selected = betaUI || isMascara ? h(I18nProvider, [ h(App) ]) : h(OldApp)

  return Selected
>>>>>>> 8e0f3935
}<|MERGE_RESOLUTION|>--- conflicted
+++ resolved
@@ -64,18 +64,12 @@
   // const Selected = betaUI || isMascara || firstTime ? App : OldApp
 
   const { betaUI, isMascara } = this.props
-<<<<<<< HEAD
 
   return betaUI || isMascara
   ? h(HashRouter, {
       hashType: 'noslash',
     }, [
-      h(App),
+      h(I18nProvider, [ h(App) ]),
     ])
   : h(OldApp)
-=======
-  const Selected = betaUI || isMascara ? h(I18nProvider, [ h(App) ]) : h(OldApp)
-
-  return Selected
->>>>>>> 8e0f3935
 }