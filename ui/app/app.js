--- conflicted
+++ resolved
@@ -25,7 +25,6 @@
 const WalletView = require('./components/wallet-view')
 
 // other views
-<<<<<<< HEAD
 const Authenticated = require('./components/pages/authenticated')
 const Initialized = require('./components/pages/initialized')
 const MetamaskRoute = require('./components/pages/metamask-route')
@@ -38,12 +37,6 @@
 const NoticeScreen = require('./components/pages/notice')
 const SignatureRequestPage = require('./components/pages/signature-request')
 
-=======
-const Settings = require('./settings')
-const AddTokenScreen = require('./add-token')
-const Import = require('./accounts/import')
-const NewAccount = require('./accounts/new-account')
->>>>>>> b05d21b1
 const Loading = require('./components/loading')
 const NetworkIndicator = require('./components/network')
 const Identicon = require('./components/identicon')
@@ -243,14 +236,14 @@
       showNetworkDropdown,
       hideNetworkDropdown,
       currentView,
-      isMascara,
-      isOnboarding,
-      history,
     } = this.props
 
     if (window.METAMASK_UI_TYPE === 'notification') {
       return null
     }
+
+    const props = this.props
+    const {isMascara, isOnboarding} = props
 
     // Do not render header if user is in mascara onboarding
     if (isMascara && isOnboarding) {
@@ -258,43 +251,20 @@
     }
 
     // Do not render header if user is in mascara buy ether
-    if (isMascara && currentView.name === 'buyEth') {
+    if (isMascara && props.currentView.name === 'buyEth') {
       return null
     }
 
     return (
 
-<<<<<<< HEAD
       h('.full-width', {
         style: {},
       }, [
-=======
-      h('.app-header.flex-row.flex-space-between', {
-        className: classnames({
-          'app-header--initialized': !isOnboarding,
-        }),
-      }, [
-        h('div.app-header-contents', {}, [
-          h('div.left-menu-wrapper', {
-            onClick: () => {
-              props.dispatch(actions.backToAccountDetail(props.activeAddress))
-            },
-          }, [
-            // mini logo
-            h('img.metafox-icon', {
-              height: 42,
-              width: 42,
-              src: '/images/metamask-fox.svg',
-            }),
-
-            // metamask name
-            h('h1', 'MetaMask'),
-
-          ]),
->>>>>>> b05d21b1
 
         h('.app-header.flex-row.flex-space-between', {
-          style: {},
+          className: classnames({
+            'app-header--initialized': !isOnboarding,
+          }),
         }, [
           h('div.app-header-contents', {}, [
             h('div.left-menu-wrapper', {
@@ -302,19 +272,13 @@
             }, [
               // mini logo
               h('img.metafox-icon', {
-                height: 29,
-                width: 29,
-                src: '/images/icon-128.png',
+                height: 42,
+                width: 42,
+                src: '/images/metamask-fox.svg',
               }),
 
               // metamask name
-              h('h1', {
-                style: {
-                  position: 'relative',
-                  paddingLeft: '9px',
-                  color: '#5B5D67',
-                },
-              }, 'MetaMask'),
+              h('h1', 'MetaMask'),
 
             ]),
 
@@ -347,20 +311,10 @@
             ]),
           ]),
         ]),
-<<<<<<< HEAD
+
       ])
     )
   }
-=======
-      ]),
-
-    ])
-  )
-}
-
-App.prototype.renderLoadingIndicator = function ({ isLoading, isLoadingNetwork, loadMessage }) {
-  const { isMascara } = this.props
->>>>>>> b05d21b1
 
   renderLoadingIndicator ({ isLoading, isLoadingNetwork, loadMessage }) {
     const { isMascara } = this.props
@@ -419,7 +373,6 @@
       })
     }
 
-<<<<<<< HEAD
     // notices
     if (!noActiveNotices || (lostAccounts && lostAccounts.length > 0)) {
       return h(Redirect, {
@@ -437,13 +390,6 @@
         },
       })
     }
-=======
-  // show initialize screen
-  if (!props.isInitialized || props.forgottenPassword) {
-    // show current view
-    log.debug('rendering an initialize screen')
-    switch (props.currentView.name) {
->>>>>>> b05d21b1
 
     // unapproved messages
     if (unapprovedTypedMessagesCount + unapprovedMsgCount + unapprovedPersonalMsgCount > 0) {
@@ -499,19 +445,8 @@
     //   })
     // }
 
-<<<<<<< HEAD
     // show current view
     switch (currentView.name) {
-=======
-  // show seed words screen
-  if (props.seedWords) {
-    log.debug('rendering seed words')
-    return h(HDCreateVaultComplete, {key: 'HDCreateVaultComplete'})
-  }
-
-  // show current view
-  switch (props.currentView.name) {
->>>>>>> b05d21b1
 
       case 'accountDetail':
         log.debug('rendering main container')
@@ -562,19 +497,9 @@
       //   log.debug('rendering import screen')
       //   return h(Import, {key: 'import-menu'})
 
-<<<<<<< HEAD
       // case 'reveal-seed-conf':
       //   log.debug('rendering reveal seed confirmation screen')
       //   return h(RevealSeedConfirmation, {key: 'reveal-seed-conf'})
-=======
-    case 'new-account-page':
-      log.debug('rendering new account screen')
-      return h(NewAccount, {key: 'new-account'})
-
-    case 'reveal-seed-conf':
-      log.debug('rendering reveal seed confirmation screen')
-      return h(RevealSeedConfirmation, {key: 'reveal-seed-conf'})
->>>>>>> b05d21b1
 
       // case 'info':
       //   log.debug('rendering info screen')
