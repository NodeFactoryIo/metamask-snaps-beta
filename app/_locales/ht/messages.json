{
<<<<<<< HEAD
    "accept": {
        "message": "Aksepte"
    },
    "accessingYourCamera": {
        "message": "Aksè a Kamera"
    },
    "account": {
        "message": "Kont"
    },
    "accountDetails": {
        "message": "Detay Kont"
    },
    "accountName": {
        "message": "Non Kont"
    },
    "accountSelectionRequired": {
        "message": "Ou bezwen chwazi yon kont!"
    },
    "activityLog": {
        "message": "aktivite ki fèt"
    },
    "address": {
        "message": "Adrès"
    },
    "addCustomToken": {
        "message": "Ajoute token"
    },
    "addToken": {
        "message": "Ajoute Token"
    },
    "addTokens": {
        "message": "Ajoute Token"
    },
    "addSuggestedTokens": {
        "message": "Ajoute Token Yo Sikjere W"
    },
    "addAcquiredTokens": {
        "message": "Ajoute tokens yo ou te achte lè l sèvi avèk MetaMask"
    },
    "amount": {
        "message": "Kantite lajan"
    },
    "amountPlusGas": {
        "message": "Kantite lajan + Gaz"
    },
    "appDescription": {
        "message": "Ethereum Ekstansyon Navigatè",
        "description": "The description of the application"
    },
    "appName": {
        "message": "MetaMask",
        "description": "The name of the application"
    },
    "approve": {
        "message": "Apwouve"
    },
    "approved": {
        "message": "Apwouve"
    },
    "attemptingConnect": {
        "message": "Eseye konekte nan blockchain."
    },
    "attributions": {
        "message": "Atribisyon"
    },
    "available": {
        "message": "Disponib"
    },
    "back": {
        "message": "Retounen"
    },
    "balance": {
        "message": "Balans"
    },
    "balances": {
        "message": "Balans Token"
    },
    "balanceIsInsufficientGas": {
        "message": "Ensifizan balans pou total gaz aktyèl la"
    },
    "beta": {
        "message": "BETA"
    },
    "betweenMinAndMax": {
        "message": "dwe plis pase oswa egal a $ 1 mwens ke oswa egal a $ 2.",
        "description": "helper for inputting hex as decimal input"
    },
    "blockiesIdenticon": {
        "message": "Itilize Blockies Identicon"
    },
    "borrowDharma": {
        "message": "Prete Avèk Dharma (Beta)"
    },
    "browserNotSupported": {
        "message": "Navigatè ou a pa sipòte..."
    },
    "builtInCalifornia": {
        "message": "MetaMask fèt e bati nan California."
    },
    "buy": {
        "message": "Achte"
    },
    "buyCoinbase": {
        "message": "Achte sou Coinbase"
    },
    "buyCoinbaseExplainer": {
        "message": "Coinbase se fason ki pi popilè nan mond lan yo achte ak vann Bitcoin, Ethereum, ak Litecoin."
    },
    "buyCoinSwitch": {
      "message": "Achte sou CoinSwitch"
    },
    "buyCoinSwitchExplainer": {
      "message": "CoinSwitch se destinasyon nan yon sèl-Stop nan echanj plis pase 300 kriptoksèr nan pousantaj la pi byen."
    },
    "bytes": {
        "message": "Bytes"
    },
    "ok": {
        "message": "Oke"
    },
    "cancel": {
        "message": "Anile"
    },
    "classicInterface": {
        "message": "Sèvi ak fas klasik la"
    },
    "clickCopy": {
        "message": "Klike sou kopi"
    },
    "close": {
        "message": "Fèmen"
    },
    "chromeRequiredForHardwareWallets": {
        "message": "Ou bezwen sèvi ak MetaMask sou Google Chrome yo nan lòd yo konekte sou Hardware Wallet."
    },
    "confirm": {
        "message": "Konfime"
    },
    "confirmed": {
        "message": "Konfime"
    },
    "confirmContract": {
        "message": "Konfime Kontra"
    },
    "confirmPassword": {
        "message": "Konfime Modpas"
    },
    "confirmTransaction": {
        "message": "Konfime Tranzaksyon"
    },
    "connectHardwareWallet": {
        "message": "Konekte Hardware Wallet"
    },
    "connect": {
        "message": "Konekte"
    },
    "connecting": {
        "message": "Koneksyon..."
    },
    "connectToLedger": {
        "message": "Konekte ak Ledger"
    },
    "connectToTrezor": {
        "message": "Konekte ak Trezor"
    },
    "continue": {
        "message": "Kontinye"
    },
    "continueToCoinbase": {
        "message": "Kontinye Coinbase"
    },
    "continueToCoinSwitch": {
      "message": "Kontinye CoinSwitch"
    },
    "contractDeployment": {
        "message": "Kontra Deplwaman"
    },
    "conversionProgress": {
        "message": "Konvèsyon nan Pwogrè"
    },
    "copiedButton": {
        "message": "Kopye"
    },
    "copiedClipboard": {
        "message": "Kopi nan Clipboard"
    },
    "copiedExclamation": {
        "message": "Kopye!"
    },
    "copiedSafe": {
        "message": "Mwen te kopye li yon kote ki san danje"
    },
    "copy": {
        "message": "Kopye"
    },
    "copyAddress": {
        "message": "Kopi adrès clipboard"
    },
    "copyToClipboard": {
        "message": "Kopi clipboard"
    },
    "copyButton": {
        "message": " Kopi "
    },
    "copyPrivateKey": {
        "message": "Sa a se kle prive ou (klike pou ou kopye)"
    },
    "create": {
        "message": "Kreye"
    },
    "createAccount": {
        "message": "Kreye Kont"
    },
    "createDen": {
        "message": "Kreye"
    },
    "crypto": {
        "message": "Crypto",
        "description": "Change tip (cryptocurrencies)"
    },
    "currentConversion": {
        "message": "Konvèsyon aktyèl"
    },
    "currentNetwork": {
        "message": "Rezo aktyèl"
    },
    "customGas": {
        "message": "Koutim Gaz"
    },
    "customToken": {
        "message": "Koutim Token"
    },
    "customize": {
        "message": "Koutim"
    },
    "customRPC": {
        "message": "Koutim RPC"
    },
    "decimalsMustZerotoTen": {
        "message": "Desimal yo dwe omwen 0, epi pa dwe plis pase 36."
    },
    "decimal": {
        "message": "Presizyon desimal la"
    },
    "defaultNetwork": {
        "message": "Dfo rezo a pou tranzaksyon Ether se Mainnet."
    },
    "denExplainer": {
        "message": "DEN ou se depo modpas avèk chif ou nan MetaMask."
    },
    "deposit": {
        "message": "Depo"
    },
    "depositBTC": {
        "message": "Depoze BTC ou nan adrès ki anba a:"
    },
    "depositCoin": {
        "message": "Depoze $1 ou nan adrès ki anba a",
        "description": "Tells the user what coin they have selected to deposit with shapeshift"
    },
    "depositEth": {
        "message": "Depo Eth"
    },
    "depositEther": {
        "message": "Depo Ether"
    },
    "depositFiat": {
        "message": "Depo ak Fiat"
    },
    "depositFromAccount": {
        "message": "Depo nan yon lòt kont"
    },
    "depositShapeShift": {
        "message": "Depo avèk ShapeShift"
    },
    "depositShapeShiftExplainer": {
        "message": "Si ou posede lòt cryptocurrencies, ou ka chanje ak depo Ether dirèkteman nan Wallet MetaMask ou. Pa gen kont ki nesesè."
    },
    "details": {
        "message": "Detay yo"
    },
    "directDeposit": {
        "message": "Depo Dirèk"
    },
    "directDepositEther": {
        "message": "Dirèkteman Depo Ether"
    },
    "directDepositEtherExplainer": {
        "message": "Si ou deja gen kèk Ether, fason ki pi rapid yo ka resevwa Ether nan nouvo Wallet ou pa depo dirèk."
    },
    "done": {
        "message": "Fini"
    },
    "downloadGoogleChrome": {
        "message": "Telechaje Google Chrome"
    },
    "downloadStateLogs": {
        "message": "Telechaje State Logs"
    },
    "dontHaveAHardwareWallet": {
        "message": "Pa gen yon materyèl bous?"
    },
    "dropped": {
        "message": "Tonbe"
    },
    "edit": {
        "message": "Korije"
    },
    "editAccountName": {
        "message": "Korije Non Kont"
    },
    "editingTransaction": {
        "message": "Fè chanjman nan tranzaksyon ou"
    },
    "emailUs": {
        "message": "Imèl nou!"
    },
    "encryptNewDen": {
        "message": "Ankripte nouvo DEN ou"
    },
    "ensNameNotFound": {
        "message": "Nou pa jwenn non ENS ou a"
    },
    "enterPassword": {
        "message": "Mete modpas"
    },
    "enterPasswordConfirm": {
        "message": "Antre nan modpas ou a konfime"
    },
    "enterPasswordContinue": {
        "message": "Mete modpas pou kontinye"
    },
    "parameters": {
        "message": "Paramèt"
    },
    "passwordNotLongEnough": {
        "message": "Modpas la pa ase"
    },
    "passwordsDontMatch": {
        "message": "Modpas Pa Koresponn ak"
    },
    "etherscanView": {
        "message": "Gade kont sou Etherscan"
    },
    "exchangeRate": {
        "message": "Chanje to"
    },
    "exportPrivateKey": {
        "message": "Voye Kòd Prive"
    },
    "exportPrivateKeyWarning": {
        "message": "Voye kle prive ak pwòp risk ou."
    },
    "failed": {
        "message": "Tonbe"
    },
    "fiat": {
        "message": "FIAT",
        "description": "Exchange type"
    },
    "fileImportFail": {
        "message": "Enpòte dosye ki pa travay? Klike la a!",
        "description": "Helps user import their account from a JSON file"
    },
    "followTwitter": {
        "message": "Swiv nou sou Twitter"
    },
    "forgetDevice": {
        "message": "Bliye aparèy sa a"
    },
    "from": {
        "message": "Soti nan"
    },
    "fromToSame": {
        "message": "Adrès orijinal le ak sa ou resevwa pake menm"
    },
    "fromShapeShift": {
        "message": "Soti nan ShapeShift"
    },
    "functionType": {
        "message": "Kalite Fonksyon"
    },
    "gas": {
        "message": "Gaz",
        "description": "Short indication of gas cost"
    },
    "gasFee": {
        "message": "Frè gaz"
    },
    "gasLimit": {
        "message": "Limit gaz"
    },
    "gasLimitCalculation": {
        "message": "Nou kalkile gaz limit sijere a ki baze sou pousantaj siksè rezo a."
    },
    "gasLimitRequired": {
        "message": "Limit gaz nesesè"
    },
    "gasLimitTooLow": {
        "message": "Limit gaz dwe omwen 21000"
    },
    "generatingSeed": {
        "message": "Génération Seed..."
    },
    "gasPrice": {
        "message": "Pri gaz (GWEI)"
    },
    "gasPriceCalculation": {
        "message": "Nou kalkile pri yo gaz ki sijere ki baze sou pousantaj siksè rezo."
    },
    "gasPriceRequired": {
        "message": "Pri Gaz la Egzije"
    },
    "generatingTransaction": {
        "message": "Tranzaksyon kap fè"
    },
    "getEther": {
        "message": "Jwenn Ether"
    },
    "getEtherFromFaucet": {
        "message": "Jwenn Ether nan yon tiyo pou $1 la",
        "description": "Displays network name for Ether faucet"
    },
    "getHelp": {
        "message": "Jwenn èd."
    },
    "greaterThanMin": {
        "message": "dwe pi gran pase oswa egal a $ 1.",
        "description": "helper for inputting hex as decimal input"
    },
    "hardware": {
        "message": "hardware"
    },
    "hardwareWalletConnected": {
        "message": "Hardware Wallet konekte"
    },
    "hardwareWallets": {
        "message": "Hardware Wallet konekte"
    },
    "hardwareWalletsMsg": {
        "message": "Chwazi yon Hardware Wallet ou ta renmen itilize ak MetaMask"
    },
    "havingTroubleConnecting": {
        "message": "Èske w gen pwoblèm pou konekte?"
    },
    "here": {
        "message": "isit la",
        "description": "as in -click here- for more information (goes with troubleTokenBalances)"
    },
    "hereList": {
        "message": "Isit la nan yon lis !!!!"
    },
    "hexData": {
        "message": "Hex Data"
    },
    "hide": {
        "message": "Kache"
    },
    "hideToken": {
        "message": "Kache Token"
    },
    "hideTokenPrompt": {
        "message": "Kache Token?"
    },
    "history": {
        "message": "Istwa"
    },
    "howToDeposit": {
        "message": "Ki jan ou ta renmen depo Ether?"
    },
    "holdEther": {
        "message": "Li pèmèt ou kenbe ether & tokens, epi sèvi kòm on pon pou desantralize aplikasyon."
    },
    "import": {
        "message": "Pòte",
        "description": "Button to import an account from a selected file"
    },
    "importAccount": {
        "message": "Pòte Kont"
    },
    "importAccountMsg": {
        "message": " Kont pòte pa pral asosye avèk orijinal ou te kreye nan kont MetaMask seed fraz. Aprann plis sou kont enpòte "
    },
    "importAnAccount": {
        "message": "Pòte yon kont"
    },
    "importDen": {
        "message": "Pòte ki deja egziste DEN"
    },
    "imported": {
        "message": "Pòte",
        "description": "status showing that an account has been fully loaded into the keyring"
    },
    "importUsingSeed": {
        "message": "Pòte lè sèvi avèk seed fraz"
    },
    "infoHelp": {
        "message": "Enfo & Èd"
    },
    "initialTransactionConfirmed": {
        "message": "Premye tranzaksyon ou konfime sou rezo a. Klike sou OK pou tounen."
    },
    "insufficientFunds": {
        "message": "Lajan ensifizan."
    },
    "insufficientTokens": {
        "message": "Tokens pa valab."
    },
    "invalidAddress": {
        "message": "Adrès pa valab"
    },
    "invalidAddressRecipient": {
        "message": "Moun ki resevwa adrès la pa valab"
    },
    "invalidGasParams": {
        "message": "Gaz Paramèt la pa valab"
    },
    "invalidInput": {
        "message": "Sa ou rantre a pa valab"
    },
    "invalidRequest": {
        "message": "Demann pa valab"
    },
    "invalidRPC": {
        "message": "RPC URI pa valab"
    },
    "invalidSeedPhrase": {
        "message": "Seed fraz pa valab"
    },
    "jsonFail": {
        "message": "Yon bagay ale mal. Tanpri, asire w ke dosye JSON ou an byen fòmate."
    },
    "jsonFile": {
        "message": "JSON Dosye",
        "description": "format for importing an account"
    },
    "keepTrackTokens": {
        "message": "Gade tokens yo ou te achte ak kont MetaMask ou."
    },
    "kovan": {
        "message": "Kovan Tès Rezo"
    },
    "knowledgeDataBase": {
        "message": "Vizite baz nou an"
    },
    "max": {
        "message": "Maksimòm"
    },
    "learnMore": {
        "message": "Aprann plis"
    },
    "ledgerAccountRestriction": {
        "message": "Ou bezwen sèvi ak dènye kont ou anvan ou ka ajoute yon nouvo."
    },
    "lessThanMax": {
        "message": "dwe mwens pase oswa egal a $ 1.",
        "description": "helper for inputting hex as decimal input"
    },
    "likeToAddTokens": {
        "message": "Èske ou ta renmen ajoute sa nan tokens?"
    },
    "links": {
        "message": "Lyen"
    },
    "limit": {
        "message": "Limitasyon"
    },
    "loading": {
        "message": "Telechaje..."
    },
    "loadingTokens": {
        "message": "Telechaje Tokens..."
    },
    "localhost": {
        "message": "Localhost 8545"
    },
    "login": {
        "message": "Ouvri"
    },
    "logout": {
        "message": "Dekonekte"
    },
    "loose": {
        "message": "Pèdi"
    },
    "loweCaseWords": {
        "message": "seed mo sèlman gen karaktè miniskil"
    },
    "mainnet": {
        "message": "Main Ethereum Network"
    },
    "menu": {
        "message": "Opsyon"
    },
    "message": {
        "message": "Mesaje"
    },
    "metamaskDescription": {
        "message": "MetaMask sekirize idantite pou Ethereum."
    },
    "metamaskSeedWords": {
        "message": "MetaMask Seed Mo"
    },
    "min": {
        "message": "Minimòm"
    },
    "myAccounts": {
        "message": "Kont mwen"
    },
    "mustSelectOne": {
        "message": "Ou dwe chwazi omwen 1 token."
    },
    "needEtherInWallet": {
        "message": "Pou kominike avèk aplikasyon desantralize ou dwe itilize MetaMask, ou pral bezwen Ether nan Wallet ou."
    },
    "needImportFile": {
        "message": "Ou dwe chwazi yon dosye pou enpòte.",
        "description": "User is important an account and needs to add a file to continue"
    },
    "needImportPassword": {
        "message": "Ou dwe antre nan yon modpas pou dosye ou te chwazi a.",
        "description": "Password and file needed to import an account"
    },
    "negativeETH": {
        "message": "Pa ka voye kantite lajan negatif ETH."
    },
    "networks": {
        "message": "Rezo"
    },
    "nevermind": {
        "message": "Pa pwoblèm"
    },
    "newAccount": {
        "message": "Nouvo Kont"
    },
    "newAccountNumberName": {
        "message": "Kont $1",
        "description": "Default name of next account to be created on create account screen"
    },
    "newContract": {
        "message": "Nouvo Kontra"
    },
    "newPassword": {
        "message": "Nouvo modpas (minit 8)"
    },
    "newRecipient": {
        "message": "Nouvo Benefisyè"
    },
    "newRPC": {
        "message": "Nouvo RPC URL"
    },
    "next": {
        "message": "Aprè sa"
    },
    "noAddressForName": {
        "message": "Pa gen adrès ki etabli pou non sa a."
    },
    "noDeposits": {
        "message": "Pa gen depo ou te resevwa"
    },
    "noConversionRateAvailable": {
        "message": "Pa gen okenn Konvèsyon Disponib"
    },
    "noTransactionHistory": {
        "message": "Pa gen istwa tranzaksyon."
    },
    "noTransactions": {
        "message": "Pa gen tranzaksyon"
    },
    "notFound": {
        "message": "Pa jwenn"
    },
    "notStarted": {
        "message": "Pa kòmanse"
    },
    "noWebcamFoundTitle": {
        "message": "Pa jwenn webcam"
    },
    "noWebcamFound": {
        "message": "Nou pakay jwenn webcam òdinatè ou. Tanpri eseye ankò."
    },
    "oldUI": {
        "message": "Ansyen Itilizatè kouòdone"
    },
    "oldUIMessage": {
        "message": "Ou te retounen nan Ansyen Itilizatè kouòdone. Ou ka chanje tounen nan nouvo Ansyen Itilizatè nan opsyon a nan meni an tèt la."
    },
    "openInTab": {
        "message": "Louvri nan etikèt"
    },
    "or": {
        "message": "oubyen",
        "description": "choice between creating or importing a new account"
    },
    "origin": {
        "message": "Orijin"
    },
    "password": {
        "message": "Modpas"
    },
    "passwordCorrect": {
        "message": "Tanpri asire ke modpas ou kòrèk."
    },
    "passwordMismatch": {
        "message": "modpas sa pa menm",
        "description": "in password creation process, the two new password fields did not match"
    },
    "passwordShort": {
        "message": "modpas pa sifi",
        "description": "in password creation process, the password is not long enough to be secure"
    },
    "pastePrivateKey": {
        "message": "Kole fraz prive ou a la:",
        "description": "For importing an account from a private key"
    },
    "pasteSeed": {
        "message": "Kole seed fraz ou a la!"
    },
    "pending": {
        "message": "l ap mache"
    },
    "personalAddressDetected": {
        "message": "Adrès pèsonèl detekte. Antre adrès kontra token la."
    },
    "pleaseReviewTransaction": {
        "message": "Tanpri revize tranzaksyon ou."
    },
    "popularTokens": {
        "message": "Popilè Tokens"
    },
    "prev": {
        "message": "Avan"
    },
    "privacyMsg": {
        "message": "Règleman sou enfòmasyon prive"
    },
    "privateKey": {
        "message": "Prive kle",
        "description": "select this type of file to use to import an account"
    },
    "privateKeyWarning": {
        "message": "Atansyon: pa janm divilge kle sa. Nenpòt moun kapab avèk kle prive ou a vòlè sa ou gen ou sou kont ou a."
    },
    "privateNetwork": {
        "message": "Rezo Prive"
    },
    "qrCode": {
        "message": "Montre QR Kòd"
    },
    "queue": {
        "message": "Queue"
    },
    "readdToken": {
        "message": "Ou ka ajoute token sa aprè sa ankò ou prale nan  \"Ajoute token\" nan opsyon meni kont ou an."
    },
    "readMore": {
        "message": "Li plis isit la."
    },
    "readMore2": {
        "message": "Li plis isit la."
    },
    "receive": {
        "message": "Resevwa"
    },
    "recipientAddress": {
        "message": "Adrès pou resevwa"
    },
    "refundAddress": {
        "message": "Adrès pou resevwa"
    },
    "rejected": {
        "message": "Rejte"
    },
    "reset": {
        "message": "Repwograme"
    },
    "resetAccount": {
        "message": "Repwograme Kont"
    },
    "resetAccountDescription": {
        "message": "Repwograme kont a netwaye tranzaksyon ou yo."
    },
    "restoreFromSeed": {
        "message": "Restore kont?"
    },
    "restoreVault": {
        "message": "Retabli kazye"
    },
    "restoreAccountWithSeed": {
        "message": "Retabli kont ou avèk yo Seed Fraz"
    },
    "required": {
        "message": "Egzije"
    },
    "retryWithMoreGas": {
        "message": "Reseye ak yon pri gaz pi wo isit la"
    },
    "walletSeed": {
        "message": "Wallet Seed"
    },
    "restore": {
        "message": "Retabli"
    },
    "revealSeedWords": {
        "message": "Revele Seed Mo Yo"
    },
    "revealSeedWordsTitle": {
        "message": "Seed Fraz"
    },
    "revealSeedWordsDescription": {
        "message": "Si ou pa janm chanje navigatè ou deplase òdinatè, ou pral bezwen fraz seed la pou ka gen aksè a kont ou. Sere yo on kote an sekirite e an sekrè."
    },
    "revealSeedWordsWarningTitle": {
        "message": "PA pataje fraz sa a avèk nenpòt moun!"
    },
    "revealSeedWordsWarning": {
        "message": "Yo ka itilize mo sa pou vòlè kont ou."
    },
    "revert": {
        "message": "Retounen"
    },
    "remove": {
        "message": "retire"
    },
    "removeAccount": {
        "message": "Retire kont"
    },
    "removeAccountDescription": {
        "message": "Kont sa a pral retire nan Wallet ou. Tanpri, asire ou ke ou gen orijinal fraz seed la oubyen kle prive pou rantre kont lan avan ou kontinye. Oubyen ou ka rantre kont ou ankò apati kont \"drop-down\" ou an."
    },
    "readyToConnect": {
        "message": "Pare pou konekte?"
    },
    "rinkeby": {
        "message": "Rinkeby Tès Rezo"
    },
    "ropsten": {
        "message": "Ropsten Tès Rezo"
    },
    "rpc": {
        "message": "Koutim RPC"
    },
    "currentRpc": {
        "message": "Kounya RPC"
    },
    "connectingToMainnet": {
        "message": "Konekte ak Main (Prensipal) Ethereum Rezo a"
    },
    "connectingToRopsten": {
        "message": "Konekte ak Ropsten Tès Rezo a"
    },
    "connectingToKovan": {
        "message": "Konekte nan Kovan Tès Rezo a"
    },
    "connectingToRinkeby": {
        "message": "Konekte nan Rinkeby Tès Rezo a"
    },
    "connectingToUnknown": {
        "message": "Konekte nan rezo enkoni"
    },
    "sampleAccountName": {
        "message": "Pa egzanp, Nouvo kont mwen an",
        "description": "Help user understand concept of adding a human-readable name to their account"
    },
    "save": {
        "message": "Sove"
    },
    "speedUp": {
        "message": "pi vit"
    },
    "speedUpTitle": {
        "message": "Monte vitès tranzaksyon"
    },
    "speedUpSubtitle": {
        "message": "Ogmante pri gaz ou pou eseye efase tranzaksyon ou pi vit"
    },
    "saveAsCsvFile": {
        "message": "Sove kòm dosye CSV"
    },
    "saveAsFile": {
        "message": "Sove kòm dosye",
        "description": "Account export process"
    },
    "saveSeedAsFile": {
        "message": "Sove pawòl seed kòm dosye"
    },
    "search": {
        "message": "Rechèch"
    },
    "searchResults": {
        "message": "Rezilta rechèch"
    },
    "secretPhrase": {
        "message": "Antre fraz sekrè douz mo ou a pou w restore kòf ou a."
    },
    "showHexData": {
        "message": "Montre Hex Data"
    },
    "showHexDataDescription": {
        "message": "Pran sa pouw ka montre chan entèfas hex data a"
    },
    "newPassword8Chars": {
        "message": "Nouvo modpas (pou pi pit 8)"
    },
    "seedPhraseReq": {
        "message": "Seed fraz yo se 12 long mo"
    },
    "select": {
        "message": "Chwazi"
    },
    "selectCurrency": {
        "message": "Chwazi Lajan"
    },
    "selectService": {
        "message": "Chwazi Sèvis"
    },
    "selectType": {
        "message": "Chwazi Kalite"
    },
    "send": {
        "message": "Voye"
    },
    "sendETH": {
        "message": "Voye ETH"
    },
    "sendTokens": {
        "message": "Voye Tokens"
    },
    "sentEther": {
        "message": "Voye ether"
    },
    "sentTokens": {
        "message": "tokens deja voye"
    },
    "separateEachWord": {
        "message": "Separe chak mo ak yon sèl espas"
    },
    "onlySendToEtherAddress": {
        "message": "Sèlman voye ETH nan yon adrès Ethereum."
    },
    "onlySendTokensToAccountAddress": {
        "message": "Sèlman voye $ 1 nan yon adrès kont Ethereum.",
        "description": "displays token symbol"
    },
    "orderOneHere": {
        "message": "Mete nan lòd on Trezor oswa Ledger epi kenbe lajan ou nan yon stòk frèt."
    },
    "outgoing": {
        "message": "Ap kite"
    },
    "searchTokens": {
        "message": "Rechèch Tokens"
    },
    "selectAnAddress": {
        "message": "Chwazi yon adrès"
    },
    "selectAnAccount": {
        "message": "Chwazi yon kont"
    },
    "selectAnAccountHelp": {
        "message": "Chwazi kont pou wè nan MetaMask"
    },
    "selectHdPath": {
        "message": "Chwazi chemen HD"
    },
    "selectPathHelp": {
        "message": "Si ou pa wè kont Ledger ou te genyen an anba a, eseye chanje chemen an \"Eritaj (MEW / MyCrypto)\""
    },
    "sendTokensAnywhere": {
        "message": "Voye Tokens pou nenpòt moun ki gen yon kont Ethereum"
    },
    "settings": {
        "message": "Paramèt"
    },
    "step1HardwareWallet": {
        "message": "1. Konekte Materyèl bous"
    },
    "step1HardwareWalletMsg": {
        "message": "Konekte materyèl bous ou dirèkteman nan òdinatè ou."
    },
    "step2HardwareWallet": {
        "message": "2. Chwazi yon kont"
    },
    "step2HardwareWalletMsg": {
        "message": "Chwazi kont ou vle wè a. Ou ka chwazi youn sèlman nan yon moman."
    },
    "step3HardwareWallet": {
        "message": "3. Kòmanse itilize dApps ak plis ankò!"
    },
    "step3HardwareWalletMsg": {
        "message": "Sèvi ak kont materyèl ou menm jan ou t ap fè pou kont Etherum. Ouvri sesyon an nan dApps, voye Eth, achte ak stòke ERC20 tokens ak e ki pake chanje tokens tankou CryptoKitties."
    },
    "info": {
        "message": "Enfòmasyon"
    },
    "scanInstructions": {
        "message": "Mete kòd QR la devan kamera ou"
    },
    "scanQrCode": {
        "message": "Enspeksyon QR Kòd"
    },
    "shapeshiftBuy": {
        "message": "Achte avèk Shapeshift"
    },
    "showPrivateKeys": {
        "message": "Montre Kle Prive"
    },
    "showQRCode": {
        "message": "Montre Kòd QR"
    },
    "sign": {
        "message": "Siyen"
    },
    "signatureRequest": {
        "message": "Siyati Mande"
    },
    "signed": {
        "message": "Te Siyen"
    },
    "signMessage": {
        "message": "Siyen mesaj"
    },
    "signNotice": {
        "message": "Lè w siyen mesaj sa a ka gen efè segondè ki \ndanjere. Sèlman \nsit mesaj ki soti nan sit ou konplètman fè konfyans ak tout kont ou. \n Metòd danjere sa yo pral retire nan yon vèsyon fiti. "
    },
    "sigRequest": {
        "message": "Demann Siyati"
    },
    "sigRequested": {
        "message": "Demann Siyati"
    },
    "spaceBetween": {
        "message": "ka gen sèlman yon espas ant mo yo"
    },
    "status": {
        "message": "Kondisyon"
    },
    "stateLogs": {
        "message": "State Logs"
    },
    "stateLogsDescription": {
        "message": "State logs gen adrès kont piblik ou yo epi tranzaksyon ou te voye yo."
    },
    "stateLogError": {
        "message": "Erè nan retwouve State Logs yo."
    },
    "submit": {
        "message": "Soumèt"
    },
    "submitted": {
        "message": "Te Soumèt"
    },
    "supportCenter": {
        "message": "Vizite Sant Sipò Nou"
    },
    "symbolBetweenZeroTen": {
        "message": "Senbòl yo dwe ant 0 ak 10 karaktè."
    },
    "takesTooLong": {
        "message": "Pran twò lontan?"
    },
    "terms": {
        "message": "Tèm pou itilize"
    },
    "testFaucet": {
        "message": "Tès Tiyo"
    },
    "to": {
        "message": "Pou"
    },
    "toETHviaShapeShift": {
        "message": "$1 pou ETH pa ShapeShift",
        "description": "system will fill in deposit type in start of message"
    },
    "token": {
        "message": "Token"
    },
    "tokenAddress": {
        "message": "Adrès Token"
    },
    "tokenAlreadyAdded": {
        "message": "Ou te deja ajoute token."
    },
    "tokenBalance": {
        "message": "Balans Token ou se:"
    },
    "tokenSelection": {
        "message": "Chache Tokens oswa chwazi nan lis Tokens popilè nou an."
    },
    "tokenSymbol": {
        "message": "Token Senbòl"
    },
    "tokenWarning1": {
        "message": "Kenbe tras token yo ou te achte ak kont MetaMask ou. Si ou te achte tokens pandan wap itilize yon kont diferan tokens sa yo pa pral parèt la."
    },
    "total": {
        "message": "Total"
    },
    "transactions": {
        "message": "tranzaksyon yo"
    },
    "transactionConfirmed": {
        "message": "Tranzaksyon ou te konfime pou $2."
    },
    "transactionCreated": {
        "message": "Tranzaksyon ou te kreye avèk on valè de $1 pou $2."
    },
    "transactionDropped": {
        "message": "Tranzaksyon ou te tonbe a $2."
    },
    "transactionSubmitted": {
        "message": "Tranzaksyon ou te soumèt a $2."
    },
    "transactionUpdated": {
        "message": "Tranzaksyon ou te aktyalize a $2."
    },
    "transactionUpdatedGas": {
        "message": "Tranzaksyon ou te aktyalize avèk on pri gaz de $1 a $2."
    },
    "transactionError": {
        "message": "Erè tranzaksyon. Eksepsyon jete nan kòd kontra."
    },
    "transactionMemo": {
        "message": "Memo tranzaksyon (opsyonèl)"
    },
    "transactionNumber": {
        "message": "Nimewo Tranzaksyon"
    },
    "transfer": {
        "message": "Transfè"
    },
    "transfers": {
        "message": "Transfè yo"
    },
    "trezorHardwareWallet": {
        "message": "TREZOR Materyèl Bous"
    },
    "troubleTokenBalances": {
        "message": "Nou te gen pwoblèm chaje balans token ou. Ou ka wè yo ",
        "description": "Followed by a link (here) to view token balances"
    },
    "tryAgain": {
        "message": "Eseye anko"
    },
    "twelveWords": {
        "message": "12 mo sa yo se sèl fason pou retabli kont MetaMask ou yo. \nKenbe yo yon kote ki an sekirite ak sekrè."
    },
    "typePassword": {
        "message": "Tape modpas ou"
    },
    "uiWelcome": {
        "message": "Byenveni nan New itilizatè koòdone (Beta)"
    },
    "uiWelcomeMessage": {
        "message": "Kounya w ap itilize nouvo MetaMask UI (itilizatè koòdone) a."
    },
    "unapproved": {
        "message": "Pa apwouve"
    },
    "unavailable": {
        "message": "Pa disponib"
    },
    "units": {
        "message": "inite yo"
    },
    "unknown": {
        "message": "Enkoni"
    },
    "unknownFunction": {
        "message": "Fonksyon enkoni"
    },
    "unknownNetwork": {
        "message": "Rezo Prive Enkoni"
    },
    "unknownNetworkId": {
        "message": "Rezo ID Enkoni"
    },
    "unknownQrCode": {
        "message": "Erè: Nou pa t kapab idantifye QR kòd sa"
    },
    "unknownCameraErrorTitle": {
        "message": "Ooops! Yon bagay te ale mal...."
    },
    "unknownCameraError": {
        "message": "Te gen yon erè pandan y ap eseye jwenn aksè nan kamera ou. Tanpri eseye ankò..."
    },
    "unlock": {
        "message": "Debloke"
    },
    "unlockMessage": {
        "message": "Entènèt desantralize a ap tann"
    },
    "uriErrorMsg": {
        "message": "URIs mande pou apwopriye prefiks HTTP / HTTPS a."
    },
    "usaOnly": {
        "message": "USA sèlman",
        "description": "Using this exchange is limited to people inside the USA"
    },
    "usedByClients": {
        "message": "Itilize pa yon varyete de kliyan diferan"
    },
    "useOldUI": {
        "message": "Itilizasyon ansyen UI (itilizatè koòdone)"
    },
    "validFileImport": {
        "message": "Ou dwe chwazi yon dosye ki valab pou enpòte."
    },
    "vaultCreated": {
        "message": "Kòf Kreye"
    },
    "viewAccount": {
        "message": "Wè Kont"
    },
    "viewOnEtherscan": {
        "message": "Wè sou Etherscan"
    },
    "visitWebSite": {
        "message": "Vizite sit entènèt nou an"
    },
    "warning": {
        "message": "Avètisman"
    },
    "welcomeBack": {
        "message": "Bon retou!"
    },
    "welcomeBeta": {
        "message": "Byenveni nan MetaMask Beta"
    },
    "whatsThis": {
        "message": "Kisa sa ye?"
    },
    "youNeedToAllowCameraAccess": {
        "message": "Ou bezwen bay kamera aksè pou sèvi ak fonksyon sa."
    },
    "yourSigRequested": {
        "message": "Yo mande siyati ou"
    },
    "youSign": {
        "message": "Ou ap siyen kounya"
    },
    "yourPrivateSeedPhrase": {
        "message": "Seed fraz prive ou a"
    }
=======
  "privacyMode": {
    "message": "Mòd Privacy"
  },
  "privacyModeDescription": {
    "message": "Sou sit entènèt yo dwe mande aksè pou wè enfòmasyon kont ou."
  },
  "exposeAccounts": {
    "message": "Ekspoze Kont"
  },
  "exposeDescription": {
    "message": "Ekspoze kont sou sitwèb aktyèl la. Itil pou dapps eritaj."
  },
  "confirmExpose": {
    "message": "Èske ou sèten ou vle ekspoze kont ou sou sit entènèt aktyèl la?"
  },
  "confirmClear": {
    "message": "Èske ou sèten ou vle klè sitwèb apwouve?"
  },
  "clearApprovalDataSuccess": {
    "message": "Done sou sit wèb apwouve yo te klarifye avèk siksè."
  },
  "approvalData": {
    "message": "Done sou vi prive"
  },
  "approvalDataDescription": {
    "message": "Done sou vi prive klè pou tout sit entènèt yo dwe mande aksè pou wè enfòmasyon kont ankò."
  },
  "clearApprovalData": {
    "message": "Klè Done sou vi prive"
  },
  "providerAPIRequest": {
    "message": "Ethereum API Mande"
  },
  "reviewProviderRequest": {
    "message": "Tanpri revize sa API demann Ethereum."
  },
  "providerRequestInfo": {
    "message": "Domèn ki nan lis anba a ap mande pou jwenn aksè a blòkchou Ethereum ak pou wè kont ou ye kounye a. Toujou double tcheke ke ou sou sit ki kòrèk la anvan apwouve aksè."
  },
  "accept": {
    "message": "Aksepte"
  },
  "accessingYourCamera": {
    "message": "Aksè a Kamera"
  },
  "account": {
    "message": "Kont"
  },
  "accountDetails": {
    "message": "Detay Kont"
  },
  "accountName": {
    "message": "Non Kont"
  },
  "accountOptions": {
    "message": "Opsyon kont"
  },
  "accountSelectionRequired": {
    "message": "Ou bezwen chwazi yon kont!"
  },
  "activityLog": {
    "message": "aktivite ki fèt"
  },
  "address": {
    "message": "Adrès"
  },
  "addCustomToken": {
    "message": "Ajoute token"
  },
  "addToken": {
    "message": "Ajoute Token"
  },
  "addTokens": {
    "message": "Ajoute Token"
  },
  "addSuggestedTokens": {
    "message": "Ajoute Token Yo Sikjere W"
  },
  "addAcquiredTokens": {
    "message": "Ajoute tokens yo ou te achte lè l sèvi avèk MetaMask"
  },
  "amount": {
    "message": "Kantite lajan"
  },
  "amountPlusGas": {
    "message": "Kantite lajan + Gaz"
  },
  "appDescription": {
    "message": "Ekstansyon Navigatè Ethereum",
    "description": "The description of the application"
  },
  "appName": {
    "message": "MetaMask",
    "description": "The name of the application"
  },
  "approve": {
    "message": "Apwouve"
  },
  "approved": {
    "message": "Apwouve"
  },
  "attemptingConnect": {
    "message": "Eseye konekte nan blockchain."
  },
  "attemptToCancel": {
    "message": "Eseye anile?"
  },
  "attemptToCancelDescription": {
    "message": "Soumèt tantativ sa a pa garanti ke yo pral anile tranzaksyon ou anile. Si tantativ anile an gen siksè, ou pral chaje frè yo tranzaksyon pi wo a."
  },
  "attributions": {
    "message": "Atribisyon"
  },
  "available": {
    "message": "Disponib"
  },
  "back": {
    "message": "Retounen"
  },
  "balance": {
    "message": "Balans"
  },
  "balances": {
    "message": "Balans Token"
  },
  "balanceIsInsufficientGas": {
    "message": "Ensifizan balans pou total gaz aktyèl la"
  },
  "beta": {
    "message": "BETA"
  },
  "betweenMinAndMax": {
    "message": "dwe plis pase oswa egal a $ 1 mwens ke oswa egal a $ 2.",
    "description": "helper for inputting hex as decimal input"
  },
  "blockiesIdenticon": {
    "message": "Itilize Blockies Identicon"
  },
  "borrowDharma": {
    "message": "Prete Avèk Dharma (Beta)"
  },
  "browserNotSupported": {
    "message": "Navigatè ou a pa sipòte..."
  },
  "builtInCalifornia": {
    "message": "MetaMask fèt e bati nan California."
  },
  "buy": {
    "message": "Achte"
  },
  "buyCoinbase": {
    "message": "Achte sou Coinbase"
  },
  "buyCoinbaseExplainer": {
    "message": "Coinbase se fason ki pi popilè nan mond lan yo achte ak vann Bitcoin, Ethereum, ak Litecoin."
  },
  "bytes": {
    "message": "Bytes"
  },
  "ok": {
    "message": "Oke"
  },
  "cancel": {
    "message": "Anile"
  },
  "cancelAttempt": {
    "message": "Teste Anile"
  },
  "cancellationGasFee": {
    "message": "Anilasyon Gaz Chaj"
  },
  "cancelN": {
    "message": "Anile tout $ 1 tranzaksyon"
  },
  "classicInterface": {
    "message": "Sèvi ak fas klasik la"
  },
  "clickCopy": {
    "message": "Klike sou kopi"
  },
  "clickToAdd": {
    "message": "Klike sou $ 1 pou ajoute yo nan kont ou"
  },
  "close": {
    "message": "Fèmen"
  },
  "chromeRequiredForHardwareWallets": {
    "message": "Ou bezwen sèvi ak MetaMask sou Google Chrome yo nan lòd yo konekte sou Hardware Wallet."
  },
  "confirm": {
    "message": "Konfime"
  },
  "confirmed": {
    "message": "Konfime"
  },
  "confirmContract": {
    "message": "Konfime Kontra"
  },
  "confirmPassword": {
    "message": "Konfime Modpas"
  },
  "confirmTransaction": {
    "message": "Konfime Tranzaksyon"
  },
  "connectHardwareWallet": {
    "message": "Konekte Materyèl Wallet"
  },
  "connect": {
    "message": "Konekte"
  },
  "connecting": {
    "message": "Koneksyon..."
  },
  "connectingToKovan": {
    "message": "Konekte nan Kovan Tès Rezo a"
  },
  "connectingToMainnet": {
    "message": "Konekte ak Prensipal Ethereum Rezo a"
  },
  "connectingToRopsten": {
    "message": "Konekte ak Ropsten Tès Rezo a"
  },
  "connectingToRinkeby": {
    "message": "Konekte nan Rinkeby Tès Rezo a"
  },
  "connectingToUnknown": {
    "message": "Konekte nan rezo enkoni"
  },
  "connectToLedger": {
    "message": "Konekte ak Ledger"
  },
  "connectToTrezor": {
    "message": "Konekte ak Trezor"
  },
  "continue": {
    "message": "Kontinye"
  },
  "continueToCoinbase": {
    "message": "Kontinye Coinbase"
  },
  "contractDeployment": {
    "message": "Kontra Deplwaman"
  },
  "conversionProgress": {
    "message": "Konvèsyon nan Pwogrè"
  },
  "copiedButton": {
    "message": "Kopye"
  },
  "copiedClipboard": {
    "message": "Kopi nan Clipboard"
  },
  "copiedExclamation": {
    "message": "Kopye!"
  },
  "copiedSafe": {
    "message": "Mwen te kopye li yon kote ki san danje"
  },
  "copy": {
    "message": "Kopye"
  },
  "copyAddress": {
    "message": "Kopi adrès clipboard"
  },
  "copyToClipboard": {
    "message": "Kopi clipboard"
  },
  "copyButton": {
    "message": " Kopi "
  },
  "copyPrivateKey": {
    "message": "Sa a se kle prive ou (klike pou ou kopye)"
  },
  "create": {
    "message": "Kreye"
  },
  "createAccount": {
    "message": "Kreye Kont"
  },
  "createDen": {
    "message": "Kreye"
  },
  "crypto": {
    "message": "Crypto",
    "description": "Exchange type (cryptocurrencies)"
  },
  "currentConversion": {
    "message": "Konvèsyon aktyèl"
  },
  "currentLanguage": {
    "message": "Lang Aktyèl"
  },
  "currentNetwork": {
    "message": "Rezo aktyèl"
  },
  "currentRpc": {
    "message": "Aktyèl RPC"
  },
  "customGas": {
    "message": "Koutim Gaz"
  },
  "customToken": {
    "message": "Koutim Token"
  },
  "customize": {
    "message": "Koutim"
  },
  "customRPC": {
    "message": "Koutim RPC"
  },
  "decimalsMustZerotoTen": {
    "message": "Desimal yo dwe omwen 0, epi pa dwe plis pase 36."
  },
  "decimal": {
    "message": "Presizyon desimal la"
  },
  "defaultNetwork": {
    "message": "Dfo rezo a pou tranzaksyon Ether se Mainnet."
  },
  "denExplainer": {
    "message": "DEN ou se depo modpas avèk chif ou nan MetaMask."
  },
  "deposit": {
    "message": "Depo"
  },
  "depositBTC": {
    "message": "Depoze BTC ou nan adrès ki anba a:"
  },
  "depositCoin": {
    "message": "Depoze $1 ou nan adrès ki anba a",
    "description": "Tells the user what coin they have selected to deposit with shapeshift"
  },
  "depositEth": {
    "message": "Depo Eth"
  },
  "depositEther": {
    "message": "Depo Ether"
  },
  "depositFiat": {
    "message": "Depo ak Fiat"
  },
  "depositFromAccount": {
    "message": "Depo nan yon lòt kont"
  },
  "depositShapeShift": {
    "message": "Depo avèk ShapeShift"
  },
  "depositShapeShiftExplainer": {
    "message": "Si ou posede lòt cryptocurrencies, ou ka chanje ak depo Ether dirèkteman nan Wallet MetaMask ou. Pa gen kont ki nesesè."
  },
  "details": {
    "message": "Detay yo"
  },
  "directDeposit": {
    "message": "Depo Dirèk"
  },
  "directDepositEther": {
    "message": "Dirèkteman Depo Ether"
  },
  "directDepositEtherExplainer": {
    "message": "Si ou deja gen kèk Ether, fason ki pi rapid yo ka resevwa Ether nan nouvo Wallet ou pa depo dirèk."
  },
  "done": {
    "message": "Fini"
  },
  "downloadGoogleChrome": {
    "message": "Telechaje Google Chrome"
  },
  "downloadStateLogs": {
    "message": "Telechaje State Logs"
  },
  "dontHaveAHardwareWallet": {
    "message": "Pa gen yon materyèl bous?"
  },
  "dropped": {
    "message": "Tonbe"
  },
  "edit": {
    "message": "Korije"
  },
  "editAccountName": {
    "message": "Korije Non Kont"
  },
  "editingTransaction": {
    "message": "Fè chanjman nan tranzaksyon ou"
  },
  "emailUs": {
    "message": "Imèl nou!"
  },
  "encryptNewDen": {
    "message": "Ankripte nouvo DEN ou"
  },
  "ensNameNotFound": {
    "message": "Nou pa jwenn non ENS ou a"
  },
  "enterPassword": {
    "message": "Mete modpas"
  },
  "enterPasswordConfirm": {
    "message": "Antre nan modpas ou a konfime"
  },
  "enterPasswordContinue": {
    "message": "Mete modpas pou kontinye"
  },
  "eth": {
    "message": "ETH"
  },
  "etherscanView": {
    "message": "Gade kont sou Etherscan"
  },
  "exchangeRate": {
    "message": "Chanje to"
  },
  "expandView": {
    "message": "Elaji Wè"
  },
  "exportPrivateKey": {
    "message": "Voye Kòd Prive"
  },
  "exportPrivateKeyWarning": {
    "message": "Voye kle prive ak pwòp risk ou."
  },
  "failed": {
    "message": "Tonbe"
  },
  "fiat": {
    "message": "FIAT",
    "description": "Exchange type"
  },
  "fileImportFail": {
    "message": "Enpòte dosye ki pa travay? Klike la a!",
    "description": "Helps user import their account from a JSON file"
  },
  "followTwitter": {
    "message": "Swiv nou sou Twitter"
  },
  "forgetDevice": {
    "message": "Bliye aparèy sa a"
  },
  "from": {
    "message": "Soti nan"
  },
  "fromToSame": {
    "message": "Adrès orijinal le ak sa ou resevwa pake menm"
  },
  "fromShapeShift": {
    "message": "Soti nan ShapeShift"
  },
  "functionType": {
    "message": "Kalite Fonksyon"
  },
  "gas": {
    "message": "Gaz",
    "description": "Short indication of gas cost"
  },
  "gasFee": {
    "message": "Frè gaz"
  },
  "gasLimit": {
    "message": "Limit gaz"
  },
  "gasLimitCalculation": {
    "message": "Nou kalkile gaz limit sijere a ki baze sou pousantaj siksè rezo a."
  },
  "gasLimitRequired": {
    "message": "Limit gaz nesesè"
  },
  "gasLimitTooLow": {
    "message": "Limit gaz dwe omwen 21000"
  },
  "gasUsed": {
    "message": "Gaz yo Itilize"
  },
  "generatingSeed": {
    "message": "Grenn jenerasyon..."
  },
  "gasPrice": {
    "message": "Pri gaz (GWEI)"
  },
  "gasPriceCalculation": {
    "message": "Nou kalkile pri yo gaz ki sijere ki baze sou pousantaj siksè rezo."
  },
  "gasPriceRequired": {
    "message": "Pri Gaz la Egzije"
  },
  "generatingTransaction": {
    "message": "Tranzaksyon kap fè"
  },
  "getEther": {
    "message": "Jwenn Ether"
  },
  "getEtherFromFaucet": {
    "message": "Jwenn Ether nan yon tiyo pou $1 la",
    "description": "Displays network name for Ether faucet"
  },
  "getHelp": {
    "message": "Jwenn èd."
  },
  "greaterThanMin": {
    "message": "dwe pi gran pase oswa egal a $ 1.",
    "description": "helper for inputting hex as decimal input"
  },
  "hardware": {
    "message": "materyèl"
  },
  "hardwareWalletConnected": {
    "message": "Materyèl Wallet konekte"
  },
  "hardwareWallets": {
    "message": "Materyèl Wallet konekte"
  },
  "hardwareWalletsMsg": {
    "message": "Chwazi yon Materyèl Wallet ou ta renmen itilize ak MetaMask"
  },
  "havingTroubleConnecting": {
    "message": "Èske w gen pwoblèm pou konekte?"
  },
  "here": {
    "message": "isit la",
    "description": "as in -click here- for more information (goes with troubleTokenBalances)"
  },
  "hereList": {
    "message": "Isit la nan yon lis !!!!"
  },
  "hexData": {
    "message": "Hex Data"
  },
  "hide": {
    "message": "Kache"
  },
  "hideToken": {
    "message": "Kache Token"
  },
  "hideTokenPrompt": {
    "message": "Kache Token?"
  },
  "history": {
    "message": "Istwa"
  },
  "howToDeposit": {
    "message": "Ki jan ou ta renmen depo Ether?"
  },
  "holdEther": {
    "message": "Li pèmèt ou kenbe ether & tokens, epi sèvi kòm on pon pou desantralize aplikasyon."
  },
  "import": {
    "message": "Pòte",
    "description": "Button to import an account from a selected file"
  },
  "importAccount": {
    "message": "Pòte Kont"
  },
  "importAccountMsg": {
    "message": " Kont pòte pa pral asosye avèk orijinal ou te kreye nan kont MetaMask seed fraz. Aprann plis sou kont enpòte "
  },
  "importAnAccount": {
    "message": "Pòte yon kont"
  },
  "importDen": {
    "message": "Pòte ki deja egziste DEN"
  },
  "imported": {
    "message": "Pòte",
    "description": "status showing that an account has been fully loaded into the keyring"
  },
  "importUsingSeed": {
    "message": "Pòte lè sèvi avèk seed fraz"
  },
  "info": {
    "message": "Enfo"
  },
  "infoHelp": {
    "message": "Enfo & Èd"
  },
  "initialTransactionConfirmed": {
    "message": "Premye tranzaksyon ou konfime sou rezo a. Klike sou OK pou tounen."
  },
  "insufficientFunds": {
    "message": "Lajan ensifizan."
  },
  "insufficientTokens": {
    "message": "Tokens pa valab."
  },
  "invalidAddress": {
    "message": "Adrès pa valab"
  },
  "invalidAddressRecipient": {
    "message": "Moun ki resevwa adrès la pa valab"
  },
  "invalidGasParams": {
    "message": "Gaz Paramèt la pa valab"
  },
  "invalidInput": {
    "message": "Sa ou rantre a pa valab"
  },
  "invalidRequest": {
    "message": "Demann pa valab"
  },
  "invalidRPC": {
    "message": "RPC URI pa valab"
  },
  "invalidSeedPhrase": {
    "message": "Seed fraz pa valab"
  },
  "jsonFail": {
    "message": "Yon bagay ale mal. Tanpri, asire w ke dosye JSON ou an byen fòmate."
  },
  "jsonFile": {
    "message": "JSON Dosye",
    "description": "format for importing an account"
  },
  "keepTrackTokens": {
    "message": "Gade tokens yo ou te achte ak kont MetaMask ou."
  },
  "kovan": {
    "message": "Kovan Tès Rezo"
  },
  "knowledgeDataBase": {
    "message": "Vizite baz nou an"
  },
  "max": {
    "message": "Maksimòm"
  },
  "learnMore": {
    "message": "Aprann plis"
  },
  "ledgerAccountRestriction": {
    "message": "Ou bezwen sèvi ak dènye kont ou anvan ou ka ajoute yon nouvo."
  },
  "lessThanMax": {
    "message": "dwe mwens pase oswa egal a $ 1.",
    "description": "helper for inputting hex as decimal input"
  },
  "likeToAddTokens": {
    "message": "Èske ou ta renmen ajoute sa nan tokens?"
  },
  "links": {
    "message": "Lyen"
  },
  "limit": {
    "message": "Limitasyon"
  },
  "loading": {
    "message": "Telechaje..."
  },
  "loadingTokens": {
    "message": "Telechaje Tokens..."
  },
  "localhost": {
    "message": "Localhost 8545"
  },
  "login": {
    "message": "Ouvri"
  },
  "logout": {
    "message": "Dekonekte"
  },
  "loose": {
    "message": "Pèdi"
  },
  "loweCaseWords": {
    "message": "seed mo sèlman gen karaktè miniskil"
  },
  "mainnet": {
    "message": "Prensipal Ethereum Rezo a"
  },
  "menu": {
    "message": "Opsyon"
  },
  "message": {
    "message": "Mesaje"
  },
  "metamaskDescription": {
    "message": "MetaMask sekirize idantite pou Ethereum."
  },
  "metamaskSeedWords": {
    "message": "MetaMask Seed Mo"
  },
  "metamaskVersion": {
    "message": "MetaMask Vèsyon"
  },
  "min": {
    "message": "Minimòm"
  },
  "missingYourTokens": {
    "message": "Ou pa wè token ou a?"
  },
  "myAccounts": {
    "message": "Kont mwen"
  },
  "mustSelectOne": {
    "message": "Ou dwe chwazi omwen 1 token."
  },
  "needEtherInWallet": {
    "message": "Pou kominike avèk aplikasyon desantralize ou dwe itilize MetaMask, ou pral bezwen Ether nan Wallet ou."
  },
  "needImportFile": {
    "message": "Ou dwe chwazi yon dosye pou enpòte.",
    "description": "User is important an account and needs to add a file to continue"
  },
  "needImportPassword": {
    "message": "Ou dwe antre nan yon modpas pou dosye ou te chwazi a.",
    "description": "Password and file needed to import an account"
  },
  "negativeETH": {
    "message": "Pa ka voye kantite lajan negatif ETH."
  },
  "networks": {
    "message": "Rezo"
  },
  "nevermind": {
    "message": "Pa pwoblèm"
  },
  "newAccount": {
    "message": "Nouvo Kont"
  },
  "newAccountNumberName": {
    "message": "Kont $1",
    "description": "Default name of next account to be created on create account screen"
  },
  "newContract": {
    "message": "Nouvo Kontra"
  },
  "newPassword": {
    "message": "Nouvo modpas (minit 8)"
  },
  "newPassword8Chars": {
    "message": "Nouvo modpas (minit 8)"
  },
  "newRecipient": {
    "message": "Nouvo Benefisyè"
  },
  "newRPC": {
    "message": "Nouvo RPC URL"
  },
  "next": {
    "message": "Aprè sa"
  },
  "noAddressForName": {
    "message": "Pa gen adrès ki etabli pou non sa a."
  },
  "noDeposits": {
    "message": "Pa gen depo ou te resevwa"
  },
  "noConversionRateAvailable": {
    "message": "Pa gen okenn Konvèsyon Disponib"
  },
  "noTransactionHistory": {
    "message": "Pa gen istwa tranzaksyon."
  },
  "noTransactions": {
    "message": "Pa gen tranzaksyon"
  },
  "notFound": {
    "message": "Pa jwenn"
  },
  "notStarted": {
    "message": "Pa kòmanse"
  },
  "noWebcamFoundTitle": {
    "message": "Pa jwenn webcam"
  },
  "noWebcamFound": {
    "message": "Nou pakay jwenn webcam òdinatè ou. Tanpri eseye ankò."
  },
  "oldUI": {
    "message": "Ansyen Itilizatè kouòdone"
  },
  "oldUIMessage": {
    "message": "Ou te retounen nan Ansyen Itilizatè kouòdone. Ou ka chanje tounen nan nouvo Ansyen Itilizatè nan opsyon a nan meni an tèt la."
  },
  "onlySendToEtherAddress": {
    "message": "Sèlman voye ETH nan yon adrès Ethereum."
  },
  "onlySendTokensToAccountAddress": {
    "message": "Sèlman voye $ 1 nan yon adrès kont Ethereum.",
    "description": "displays token symbol"
  },
  "openInTab": {
    "message": "Louvri nan etikèt"
  },
  "or": {
    "message": "oubyen",
    "description": "choice between creating or importing a new account"
  },
  "orderOneHere": {
    "message": "Mete nan lòd on Trezor oswa Ledger epi kenbe lajan ou nan yon stòk frèt."
  },
  "origin": {
    "message": "Orijin"
  },
  "outgoing": {
    "message": "Ap kite"
  },
  "parameters": {
    "message": "Paramèt"
  },
  "password": {
    "message": "Modpas"
  },
  "passwordCorrect": {
    "message": "Tanpri asire ke modpas ou kòrèk."
  },
  "passwordsDontMatch": {
    "message": "Modpas pa matche"
  },
  "passwordMismatch": {
    "message": "modpas sa pa menm",
    "description": "in password creation process, the two new password fields did not match"
  },
  "passwordNotLongEnough": {
    "message": "Modpas pa lontan ase"
  },
  "passwordShort": {
    "message": "modpas pa sifi",
    "description": "in password creation process, the password is not long enough to be secure"
  },
  "pastePrivateKey": {
    "message": "Kole fraz prive ou a la:",
    "description": "For importing an account from a private key"
  },
  "pasteSeed": {
    "message": "Kole seed fraz ou a la!"
  },
  "pending": {
    "message": "l ap mache"
  },
  "personalAddressDetected": {
    "message": "Adrès pèsonèl detekte. Antre adrès kontra token la."
  },
  "pleaseReviewTransaction": {
    "message": "Tanpri revize tranzaksyon ou."
  },
  "popularTokens": {
    "message": "Popilè Tokens"
  },
  "prev": {
    "message": "Avan"
  },
  "primaryCurrencySetting": {
    "message": "Lajan ou itilize pi plis la"
  },
  "primaryCurrencySettingDescription": {
    "message": "Chwazi ETH pou bay priyorite montre valè nan ETH. Chwazi Fiat priyorite montre valè nan lajan ou chwazi a."
  },
  "privacyMsg": {
    "message": "Règleman sou enfòmasyon prive"
  },
  "privateKey": {
    "message": "Prive kle",
    "description": "select this type of file to use to import an account"
  },
  "privateKeyWarning": {
    "message": "Atansyon: pa janm divilge kle sa. Nenpòt moun kapab avèk kle prive ou a vòlè sa ou gen ou sou kont ou a."
  },
  "privateNetwork": {
    "message": "Rezo Prive"
  },
  "qrCode": {
    "message": "Montre QR Kòd"
  },
  "queue": {
    "message": "Queue"
  },
  "readdToken": {
    "message": "Ou ka ajoute token sa aprè sa ankò ou prale nan  \"Ajoute token\" nan opsyon meni kont ou an."
  },
  "readMore": {
    "message": "Li plis isit la."
  },
  "readMore2": {
    "message": "Li plis isit la."
  },
  "receive": {
    "message": "Resevwa"
  },
  "recipientAddress": {
    "message": "Adrès pou resevwa"
  },
  "refundAddress": {
    "message": "Adrès pou resevwa"
  },
  "reject": {
    "message": "Rejte"
  },
  "rejectAll": {
    "message": "Rejte Tout"
  },
  "rejectTxsN": {
    "message": "Rejete $ 1 tranzaksyon"
  },
  "rejectTxsDescription": {
    "message": "Ou se sou rejte $ 1 yon anpil nan tranzaksyon yo."
  },
  "rejected": {
    "message": "Rejete"
  },
  "reset": {
    "message": "Repwograme"
  },
  "resetAccount": {
    "message": "Repwograme Kont"
  },
  "resetAccountDescription": {
    "message": "Repwograme kont a netwaye tranzaksyon ou yo."
  },
  "restoreFromSeed": {
    "message": "Restore kont?"
  },
  "restoreVault": {
    "message": "Retabli kazye"
  },
  "restoreAccountWithSeed": {
    "message": "Retabli kont ou avèk yo Seed Fraz"
  },
  "required": {
    "message": "Egzije"
  },
  "retryWithMoreGas": {
    "message": "Reseye ak yon pri gaz pi wo isit la"
  },
  "restore": {
    "message": "Retabli"
  },
  "revealSeedWords": {
    "message": "Revele Seed Mo Yo"
  },
  "revealSeedWordsTitle": {
    "message": "Seed Fraz"
  },
  "revealSeedWordsDescription": {
    "message": "Si ou pa janm chanje navigatè ou deplase òdinatè, ou pral bezwen fraz seed la pou ka gen aksè a kont ou. Sere yo on kote an sekirite e an sekrè."
  },
  "revealSeedWordsWarningTitle": {
    "message": "PA pataje fraz sa a avèk nenpòt moun!"
  },
  "revealSeedWordsWarning": {
    "message": "Yo ka itilize mo sa pou vòlè kont ou."
  },
  "revert": {
    "message": "Retounen"
  },
  "remove": {
    "message": "retire"
  },
  "removeAccount": {
    "message": "Retire kont"
  },
  "removeAccountDescription": {
    "message": "Kont sa a pral retire nan Wallet ou. Tanpri, asire ou ke ou gen orijinal fraz seed la oubyen kle prive pou rantre kont lan avan ou kontinye. Oubyen ou ka rantre kont ou ankò apati kont \"drop-down\" ou an."
  },
  "readyToConnect": {
    "message": "Pare pou konekte?"
  },
  "rinkeby": {
    "message": "Rinkeby Tès Rezo"
  },
  "ropsten": {
    "message": "Ropsten Tès Rezo"
  },
  "rpc": {
    "message": "Koutim RPC"
  },
  "sampleAccountName": {
    "message": "Pa egzanp, Nouvo kont mwen an",
    "description": "Help user understand concept of adding a human-readable name to their account"
  },
  "save": {
    "message": "Sove"
  },
  "saveAsCsvFile": {
    "message": "Sove kòm dosye CSV"
  },
  "saveAsFile": {
    "message": "Sove kòm dosye",
    "description": "Account export process"
  },
  "saveSeedAsFile": {
    "message": "Sove pawòl seed kòm dosye"
  },
  "scanInstructions": {
    "message": "Mete kòd QR la devan kamera ou"
  },
  "scanQrCode": {
    "message": "Enspeksyon QR Kòd"
  },
  "search": {
    "message": "Rechèch"
  },
  "searchResults": {
    "message": "Rezilta rechèch"
  },
  "secretPhrase": {
    "message": "Antre fraz sekrè douz mo ou a pou w restore kòf ou a."
  },
  "seedPhraseReq": {
    "message": "Seed fraz yo se 12 long mo"
  },
  "select": {
    "message": "Chwazi"
  },
  "selectCurrency": {
    "message": "Chwazi Lajan"
  },
  "selectLocale": {
    "message": "Chwazi Lokasyon"
  },
  "selectService": {
    "message": "Chwazi Sèvis"
  },
  "selectType": {
    "message": "Chwazi Kalite"
  },
  "send": {
    "message": "Voye"
  },
  "sendETH": {
    "message": "Voye ETH"
  },
  "sendTokens": {
    "message": "Voye Tokens"
  },
  "sentEther": {
    "message": "Voye ether"
  },
  "sentTokens": {
    "message": "tokens deja voye"
  },
  "separateEachWord": {
    "message": "Separe chak mo ak yon sèl espas"
  },
  "searchTokens": {
    "message": "Rechèch Tokens"
  },
  "selectAnAddress": {
    "message": "Chwazi yon adrès"
  },
  "selectAnAccount": {
    "message": "Chwazi yon kont"
  },
  "selectAnAccountHelp": {
    "message": "Chwazi kont pou wè nan MetaMask"
  },
  "selectHdPath": {
    "message": "Chwazi chemen HD"
  },
  "selectPathHelp": {
    "message": "Si ou pa wè kont Ledger ou te genyen an anba a, eseye chanje chemen an \"Eritaj (MEW / MyCrypto)\""
  },
  "sendTokensAnywhere": {
    "message": "Voye Tokens pou nenpòt moun ki gen yon kont Ethereum"
  },
  "settings": {
    "message": "Paramèt"
  },
  "shapeshiftBuy": {
    "message": "Achte avèk Shapeshift"
  },
  "showPrivateKeys": {
    "message": "Montre Kle Prive"
  },
  "showQRCode": {
    "message": "Montre Kòd QR"
  },
  "showHexData": {
    "message": "Montre Hex Data"
  },
  "showHexDataDescription": {
    "message": "Pran sa pouw ka montre chan entèfas hex data a"
  },
  "sign": {
    "message": "Siyen"
  },
  "signatureRequest": {
    "message": "Siyati Mande"
  },
  "signed": {
    "message": "Te Siyen"
  },
  "signMessage": {
    "message": "Siyen mesaj"
  },
  "signNotice": {
    "message": "Lè w siyen mesaj sa a ka gen efè segondè ki \ndanjere. Sèlman \nsit mesaj ki soti nan sit ou konplètman fè konfyans ak tout kont ou. \n Metòd danjere sa yo pral retire nan yon vèsyon fiti. "
  },
  "sigRequest": {
    "message": "Demann Siyati"
  },
  "sigRequested": {
    "message": "Demann Siyati"
  },
  "spaceBetween": {
    "message": "ka gen sèlman yon espas ant mo yo"
  },
  "speedUp": {
    "message": "pi vit"
  },
  "speedUpTitle": {
    "message": "Monte vitès tranzaksyon"
  },
  "speedUpSubtitle": {
    "message": "Ogmante pri gaz ou pou eseye efase tranzaksyon ou pi vit"
  },
  "status": {
    "message": "Kondisyon"
  },
  "stateLogs": {
    "message": "State Logs"
  },
  "stateLogsDescription": {
    "message": "State logs gen adrès kont piblik ou yo epi tranzaksyon ou te voye yo."
  },
  "stateLogError": {
    "message": "Erè nan retwouve State Logs yo."
  },
  "step1HardwareWallet": {
    "message": "1. Konekte Materyèl bous"
  },
  "step1HardwareWalletMsg": {
    "message": "Konekte materyèl bous ou dirèkteman nan òdinatè ou."
  },
  "step2HardwareWallet": {
    "message": "2. Chwazi yon kont"
  },
  "step2HardwareWalletMsg": {
    "message": "Chwazi kont ou vle wè a. Ou ka chwazi youn sèlman nan yon moman."
  },
  "step3HardwareWallet": {
    "message": "3. Kòmanse itilize dApps ak plis ankò!"
  },
  "step3HardwareWalletMsg": {
    "message": "Sèvi ak kont materyèl ou menm jan ou t ap fè pou kont Etherum. Ouvri sesyon an nan dApps, voye Eth, achte ak stòke ERC20 tokens ak e ki pake chanje tokens tankou CryptoKitties."
  },
  "submit": {
    "message": "Soumèt"
  },
  "submitted": {
    "message": "Te Soumèt"
  },
  "supportCenter": {
    "message": "Vizite Sant Sipò Nou"
  },
  "symbolBetweenZeroTen": {
    "message": "Senbòl yo dwe ant 0 ak 10 karaktè."
  },
  "takesTooLong": {
    "message": "Pran twò lontan?"
  },
  "terms": {
    "message": "Tèm pou itilize"
  },
  "testFaucet": {
    "message": "Tès Tiyo"
  },
  "to": {
    "message": "Pou"
  },
  "toETHviaShapeShift": {
    "message": "$1 pou ETH pa ShapeShift",
    "description": "system will fill in deposit type in start of message"
  },
  "token": {
    "message": "Token"
  },
  "tokenAddress": {
    "message": "Adrès Token"
  },
  "tokenAlreadyAdded": {
    "message": "Ou te deja ajoute token."
  },
  "tokenBalance": {
    "message": "Balans Token ou se:"
  },
  "tokenSelection": {
    "message": "Chache Tokens oswa chwazi nan lis Tokens popilè nou an."
  },
  "tokenSymbol": {
    "message": "Token Senbòl"
  },
  "tokenWarning1": {
    "message": "Kenbe tras token yo ou te achte ak kont MetaMask ou. Si ou te achte tokens pandan wap itilize yon kont diferan tokens sa yo pa pral parèt la."
  },
  "total": {
    "message": "Total"
  },
  "transaction": {
    "message": "tranzaksyon yo"
  },
  "transactionConfirmed": {
    "message": "Tranzaksyon ou te konfime pou $2."
  },
  "transactionCreated": {
    "message": "Tranzaksyon ou te kreye avèk on valè de $1 pou $2."
  },
  "transactionWithNonce": {
    "message": "Tranzaksyon $1"
  },
  "transactionDropped": {
    "message": "Tranzaksyon ou te tonbe a $2."
  },
  "transactionSubmitted": {
    "message": "Tranzaksyon ou te soumèt a $2."
  },
  "transactionUpdated": {
    "message": "Tranzaksyon ou te aktyalize a $2."
  },
  "transactionUpdatedGas": {
    "message": "Tranzaksyon ou te aktyalize avèk on pri gaz de $1 a $2."
  },
  "transactions": {
    "message": "transactions"
  },
  "transactionError": {
    "message": "Erè tranzaksyon. Eksepsyon jete nan kòd kontra."
  },
  "transactionMemo": {
    "message": "Memo tranzaksyon (opsyonèl)"
  },
  "transactionNumber": {
    "message": "Nimewo Tranzaksyon"
  },
  "transfer": {
    "message": "Transfè"
  },
  "transferFrom": {
    "message": "Transfer From"
  },
  "transfers": {
    "message": "Transfè yo"
  },
  "trezorHardwareWallet": {
    "message": "TREZOR Materyèl Bous"
  },
  "troubleTokenBalances": {
    "message": "Nou te gen pwoblèm chaje balans token ou. Ou ka wè yo ",
    "description": "Followed by a link (here) to view token balances"
  },
  "tryAgain": {
    "message": "Eseye anko"
  },
  "twelveWords": {
    "message": "12 mo sa yo se sèl fason pou retabli kont MetaMask ou yo. \nKenbe yo yon kote ki an sekirite ak sekrè."
  },
  "typePassword": {
    "message": "Tape modpas ou"
  },
  "uiWelcome": {
    "message": "Byenveni nan New itilizatè koòdone (Beta)"
  },
  "uiWelcomeMessage": {
    "message": "Kounya w ap itilize nouvo MetaMask UI (itilizatè koòdone) a."
  },
  "unapproved": {
    "message": "Pa apwouve"
  },
  "unavailable": {
    "message": "Pa disponib"
  },
  "units": {
    "message": "inite yo"
  },
  "unknown": {
    "message": "Enkoni"
  },
  "unknownFunction": {
    "message": "Fonksyon enkoni"
  },
  "unknownNetwork": {
    "message": "Rezo Prive Enkoni"
  },
  "unknownNetworkId": {
    "message": "Rezo ID Enkoni"
  },
  "unknownQrCode": {
    "message": "Erè: Nou pa t kapab idantifye QR kòd sa"
  },
  "unknownCameraErrorTitle": {
    "message": "Ooops! Yon bagay te ale mal...."
  },
  "unknownCameraError": {
    "message": "Te gen yon erè pandan y ap eseye jwenn aksè nan kamera ou. Tanpri eseye ankò..."
  },
  "unlock": {
    "message": "Debloke"
  },
  "unlockMessage": {
    "message": "Entènèt desantralize a ap tann"
  },
  "updatedWithDate": {
    "message": "Mete ajou $1"
  },
  "uriErrorMsg": {
    "message": "URIs mande pou apwopriye prefiks HTTP / HTTPS a."
  },
  "usaOnly": {
    "message": "USA sèlman",
    "description": "Using this exchange is limited to people inside the USA"
  },
  "usedByClients": {
    "message": "Itilize pa yon varyete de kliyan diferan"
  },
  "useOldUI": {
    "message": "Itilizasyon ansyen UI (itilizatè koòdone)"
  },
  "validFileImport": {
    "message": "Ou dwe chwazi yon dosye ki valab pou enpòte."
  },
  "vaultCreated": {
    "message": "Kòf Kreye"
  },
  "viewAccount": {
    "message": "Wè Kont"
  },
  "viewOnEtherscan": {
    "message": "Wè sou Etherscan"
  },
  "visitWebSite": {
    "message": "Vizite sit entènèt nou an"
  },
  "walletSeed": {
    "message": "Bous Seed"
  },
  "warning": {
    "message": "Avètisman"
  },
  "welcomeBack": {
    "message": "Bon Retou!"
  },
  "welcomeBeta": {
    "message": "Byenveni nan MetaMask Beta"
  },
  "whatsThis": {
    "message": "Kisa sa ye?"
  },
  "yesLetsTry": {
    "message": "Wi, ann eseye"
  },
  "youNeedToAllowCameraAccess": {
    "message": "Ou bezwen bay kamera aksè pou sèvi ak fonksyon sa."
  },
  "yourSigRequested": {
    "message": "Yo mande siyati ou"
  },
  "youSign": {
    "message": "Ou ap siyen kounya"
  },
  "yourPrivateSeedPhrase": {
    "message": "Seed fraz prive ou a"
  }
>>>>>>> da1036f2
}<|MERGE_RESOLUTION|>--- conflicted
+++ resolved
@@ -1,1250 +1,4 @@
 {
-<<<<<<< HEAD
-    "accept": {
-        "message": "Aksepte"
-    },
-    "accessingYourCamera": {
-        "message": "Aksè a Kamera"
-    },
-    "account": {
-        "message": "Kont"
-    },
-    "accountDetails": {
-        "message": "Detay Kont"
-    },
-    "accountName": {
-        "message": "Non Kont"
-    },
-    "accountSelectionRequired": {
-        "message": "Ou bezwen chwazi yon kont!"
-    },
-    "activityLog": {
-        "message": "aktivite ki fèt"
-    },
-    "address": {
-        "message": "Adrès"
-    },
-    "addCustomToken": {
-        "message": "Ajoute token"
-    },
-    "addToken": {
-        "message": "Ajoute Token"
-    },
-    "addTokens": {
-        "message": "Ajoute Token"
-    },
-    "addSuggestedTokens": {
-        "message": "Ajoute Token Yo Sikjere W"
-    },
-    "addAcquiredTokens": {
-        "message": "Ajoute tokens yo ou te achte lè l sèvi avèk MetaMask"
-    },
-    "amount": {
-        "message": "Kantite lajan"
-    },
-    "amountPlusGas": {
-        "message": "Kantite lajan + Gaz"
-    },
-    "appDescription": {
-        "message": "Ethereum Ekstansyon Navigatè",
-        "description": "The description of the application"
-    },
-    "appName": {
-        "message": "MetaMask",
-        "description": "The name of the application"
-    },
-    "approve": {
-        "message": "Apwouve"
-    },
-    "approved": {
-        "message": "Apwouve"
-    },
-    "attemptingConnect": {
-        "message": "Eseye konekte nan blockchain."
-    },
-    "attributions": {
-        "message": "Atribisyon"
-    },
-    "available": {
-        "message": "Disponib"
-    },
-    "back": {
-        "message": "Retounen"
-    },
-    "balance": {
-        "message": "Balans"
-    },
-    "balances": {
-        "message": "Balans Token"
-    },
-    "balanceIsInsufficientGas": {
-        "message": "Ensifizan balans pou total gaz aktyèl la"
-    },
-    "beta": {
-        "message": "BETA"
-    },
-    "betweenMinAndMax": {
-        "message": "dwe plis pase oswa egal a $ 1 mwens ke oswa egal a $ 2.",
-        "description": "helper for inputting hex as decimal input"
-    },
-    "blockiesIdenticon": {
-        "message": "Itilize Blockies Identicon"
-    },
-    "borrowDharma": {
-        "message": "Prete Avèk Dharma (Beta)"
-    },
-    "browserNotSupported": {
-        "message": "Navigatè ou a pa sipòte..."
-    },
-    "builtInCalifornia": {
-        "message": "MetaMask fèt e bati nan California."
-    },
-    "buy": {
-        "message": "Achte"
-    },
-    "buyCoinbase": {
-        "message": "Achte sou Coinbase"
-    },
-    "buyCoinbaseExplainer": {
-        "message": "Coinbase se fason ki pi popilè nan mond lan yo achte ak vann Bitcoin, Ethereum, ak Litecoin."
-    },
-    "buyCoinSwitch": {
-      "message": "Achte sou CoinSwitch"
-    },
-    "buyCoinSwitchExplainer": {
-      "message": "CoinSwitch se destinasyon nan yon sèl-Stop nan echanj plis pase 300 kriptoksèr nan pousantaj la pi byen."
-    },
-    "bytes": {
-        "message": "Bytes"
-    },
-    "ok": {
-        "message": "Oke"
-    },
-    "cancel": {
-        "message": "Anile"
-    },
-    "classicInterface": {
-        "message": "Sèvi ak fas klasik la"
-    },
-    "clickCopy": {
-        "message": "Klike sou kopi"
-    },
-    "close": {
-        "message": "Fèmen"
-    },
-    "chromeRequiredForHardwareWallets": {
-        "message": "Ou bezwen sèvi ak MetaMask sou Google Chrome yo nan lòd yo konekte sou Hardware Wallet."
-    },
-    "confirm": {
-        "message": "Konfime"
-    },
-    "confirmed": {
-        "message": "Konfime"
-    },
-    "confirmContract": {
-        "message": "Konfime Kontra"
-    },
-    "confirmPassword": {
-        "message": "Konfime Modpas"
-    },
-    "confirmTransaction": {
-        "message": "Konfime Tranzaksyon"
-    },
-    "connectHardwareWallet": {
-        "message": "Konekte Hardware Wallet"
-    },
-    "connect": {
-        "message": "Konekte"
-    },
-    "connecting": {
-        "message": "Koneksyon..."
-    },
-    "connectToLedger": {
-        "message": "Konekte ak Ledger"
-    },
-    "connectToTrezor": {
-        "message": "Konekte ak Trezor"
-    },
-    "continue": {
-        "message": "Kontinye"
-    },
-    "continueToCoinbase": {
-        "message": "Kontinye Coinbase"
-    },
-    "continueToCoinSwitch": {
-      "message": "Kontinye CoinSwitch"
-    },
-    "contractDeployment": {
-        "message": "Kontra Deplwaman"
-    },
-    "conversionProgress": {
-        "message": "Konvèsyon nan Pwogrè"
-    },
-    "copiedButton": {
-        "message": "Kopye"
-    },
-    "copiedClipboard": {
-        "message": "Kopi nan Clipboard"
-    },
-    "copiedExclamation": {
-        "message": "Kopye!"
-    },
-    "copiedSafe": {
-        "message": "Mwen te kopye li yon kote ki san danje"
-    },
-    "copy": {
-        "message": "Kopye"
-    },
-    "copyAddress": {
-        "message": "Kopi adrès clipboard"
-    },
-    "copyToClipboard": {
-        "message": "Kopi clipboard"
-    },
-    "copyButton": {
-        "message": " Kopi "
-    },
-    "copyPrivateKey": {
-        "message": "Sa a se kle prive ou (klike pou ou kopye)"
-    },
-    "create": {
-        "message": "Kreye"
-    },
-    "createAccount": {
-        "message": "Kreye Kont"
-    },
-    "createDen": {
-        "message": "Kreye"
-    },
-    "crypto": {
-        "message": "Crypto",
-        "description": "Change tip (cryptocurrencies)"
-    },
-    "currentConversion": {
-        "message": "Konvèsyon aktyèl"
-    },
-    "currentNetwork": {
-        "message": "Rezo aktyèl"
-    },
-    "customGas": {
-        "message": "Koutim Gaz"
-    },
-    "customToken": {
-        "message": "Koutim Token"
-    },
-    "customize": {
-        "message": "Koutim"
-    },
-    "customRPC": {
-        "message": "Koutim RPC"
-    },
-    "decimalsMustZerotoTen": {
-        "message": "Desimal yo dwe omwen 0, epi pa dwe plis pase 36."
-    },
-    "decimal": {
-        "message": "Presizyon desimal la"
-    },
-    "defaultNetwork": {
-        "message": "Dfo rezo a pou tranzaksyon Ether se Mainnet."
-    },
-    "denExplainer": {
-        "message": "DEN ou se depo modpas avèk chif ou nan MetaMask."
-    },
-    "deposit": {
-        "message": "Depo"
-    },
-    "depositBTC": {
-        "message": "Depoze BTC ou nan adrès ki anba a:"
-    },
-    "depositCoin": {
-        "message": "Depoze $1 ou nan adrès ki anba a",
-        "description": "Tells the user what coin they have selected to deposit with shapeshift"
-    },
-    "depositEth": {
-        "message": "Depo Eth"
-    },
-    "depositEther": {
-        "message": "Depo Ether"
-    },
-    "depositFiat": {
-        "message": "Depo ak Fiat"
-    },
-    "depositFromAccount": {
-        "message": "Depo nan yon lòt kont"
-    },
-    "depositShapeShift": {
-        "message": "Depo avèk ShapeShift"
-    },
-    "depositShapeShiftExplainer": {
-        "message": "Si ou posede lòt cryptocurrencies, ou ka chanje ak depo Ether dirèkteman nan Wallet MetaMask ou. Pa gen kont ki nesesè."
-    },
-    "details": {
-        "message": "Detay yo"
-    },
-    "directDeposit": {
-        "message": "Depo Dirèk"
-    },
-    "directDepositEther": {
-        "message": "Dirèkteman Depo Ether"
-    },
-    "directDepositEtherExplainer": {
-        "message": "Si ou deja gen kèk Ether, fason ki pi rapid yo ka resevwa Ether nan nouvo Wallet ou pa depo dirèk."
-    },
-    "done": {
-        "message": "Fini"
-    },
-    "downloadGoogleChrome": {
-        "message": "Telechaje Google Chrome"
-    },
-    "downloadStateLogs": {
-        "message": "Telechaje State Logs"
-    },
-    "dontHaveAHardwareWallet": {
-        "message": "Pa gen yon materyèl bous?"
-    },
-    "dropped": {
-        "message": "Tonbe"
-    },
-    "edit": {
-        "message": "Korije"
-    },
-    "editAccountName": {
-        "message": "Korije Non Kont"
-    },
-    "editingTransaction": {
-        "message": "Fè chanjman nan tranzaksyon ou"
-    },
-    "emailUs": {
-        "message": "Imèl nou!"
-    },
-    "encryptNewDen": {
-        "message": "Ankripte nouvo DEN ou"
-    },
-    "ensNameNotFound": {
-        "message": "Nou pa jwenn non ENS ou a"
-    },
-    "enterPassword": {
-        "message": "Mete modpas"
-    },
-    "enterPasswordConfirm": {
-        "message": "Antre nan modpas ou a konfime"
-    },
-    "enterPasswordContinue": {
-        "message": "Mete modpas pou kontinye"
-    },
-    "parameters": {
-        "message": "Paramèt"
-    },
-    "passwordNotLongEnough": {
-        "message": "Modpas la pa ase"
-    },
-    "passwordsDontMatch": {
-        "message": "Modpas Pa Koresponn ak"
-    },
-    "etherscanView": {
-        "message": "Gade kont sou Etherscan"
-    },
-    "exchangeRate": {
-        "message": "Chanje to"
-    },
-    "exportPrivateKey": {
-        "message": "Voye Kòd Prive"
-    },
-    "exportPrivateKeyWarning": {
-        "message": "Voye kle prive ak pwòp risk ou."
-    },
-    "failed": {
-        "message": "Tonbe"
-    },
-    "fiat": {
-        "message": "FIAT",
-        "description": "Exchange type"
-    },
-    "fileImportFail": {
-        "message": "Enpòte dosye ki pa travay? Klike la a!",
-        "description": "Helps user import their account from a JSON file"
-    },
-    "followTwitter": {
-        "message": "Swiv nou sou Twitter"
-    },
-    "forgetDevice": {
-        "message": "Bliye aparèy sa a"
-    },
-    "from": {
-        "message": "Soti nan"
-    },
-    "fromToSame": {
-        "message": "Adrès orijinal le ak sa ou resevwa pake menm"
-    },
-    "fromShapeShift": {
-        "message": "Soti nan ShapeShift"
-    },
-    "functionType": {
-        "message": "Kalite Fonksyon"
-    },
-    "gas": {
-        "message": "Gaz",
-        "description": "Short indication of gas cost"
-    },
-    "gasFee": {
-        "message": "Frè gaz"
-    },
-    "gasLimit": {
-        "message": "Limit gaz"
-    },
-    "gasLimitCalculation": {
-        "message": "Nou kalkile gaz limit sijere a ki baze sou pousantaj siksè rezo a."
-    },
-    "gasLimitRequired": {
-        "message": "Limit gaz nesesè"
-    },
-    "gasLimitTooLow": {
-        "message": "Limit gaz dwe omwen 21000"
-    },
-    "generatingSeed": {
-        "message": "Génération Seed..."
-    },
-    "gasPrice": {
-        "message": "Pri gaz (GWEI)"
-    },
-    "gasPriceCalculation": {
-        "message": "Nou kalkile pri yo gaz ki sijere ki baze sou pousantaj siksè rezo."
-    },
-    "gasPriceRequired": {
-        "message": "Pri Gaz la Egzije"
-    },
-    "generatingTransaction": {
-        "message": "Tranzaksyon kap fè"
-    },
-    "getEther": {
-        "message": "Jwenn Ether"
-    },
-    "getEtherFromFaucet": {
-        "message": "Jwenn Ether nan yon tiyo pou $1 la",
-        "description": "Displays network name for Ether faucet"
-    },
-    "getHelp": {
-        "message": "Jwenn èd."
-    },
-    "greaterThanMin": {
-        "message": "dwe pi gran pase oswa egal a $ 1.",
-        "description": "helper for inputting hex as decimal input"
-    },
-    "hardware": {
-        "message": "hardware"
-    },
-    "hardwareWalletConnected": {
-        "message": "Hardware Wallet konekte"
-    },
-    "hardwareWallets": {
-        "message": "Hardware Wallet konekte"
-    },
-    "hardwareWalletsMsg": {
-        "message": "Chwazi yon Hardware Wallet ou ta renmen itilize ak MetaMask"
-    },
-    "havingTroubleConnecting": {
-        "message": "Èske w gen pwoblèm pou konekte?"
-    },
-    "here": {
-        "message": "isit la",
-        "description": "as in -click here- for more information (goes with troubleTokenBalances)"
-    },
-    "hereList": {
-        "message": "Isit la nan yon lis !!!!"
-    },
-    "hexData": {
-        "message": "Hex Data"
-    },
-    "hide": {
-        "message": "Kache"
-    },
-    "hideToken": {
-        "message": "Kache Token"
-    },
-    "hideTokenPrompt": {
-        "message": "Kache Token?"
-    },
-    "history": {
-        "message": "Istwa"
-    },
-    "howToDeposit": {
-        "message": "Ki jan ou ta renmen depo Ether?"
-    },
-    "holdEther": {
-        "message": "Li pèmèt ou kenbe ether & tokens, epi sèvi kòm on pon pou desantralize aplikasyon."
-    },
-    "import": {
-        "message": "Pòte",
-        "description": "Button to import an account from a selected file"
-    },
-    "importAccount": {
-        "message": "Pòte Kont"
-    },
-    "importAccountMsg": {
-        "message": " Kont pòte pa pral asosye avèk orijinal ou te kreye nan kont MetaMask seed fraz. Aprann plis sou kont enpòte "
-    },
-    "importAnAccount": {
-        "message": "Pòte yon kont"
-    },
-    "importDen": {
-        "message": "Pòte ki deja egziste DEN"
-    },
-    "imported": {
-        "message": "Pòte",
-        "description": "status showing that an account has been fully loaded into the keyring"
-    },
-    "importUsingSeed": {
-        "message": "Pòte lè sèvi avèk seed fraz"
-    },
-    "infoHelp": {
-        "message": "Enfo & Èd"
-    },
-    "initialTransactionConfirmed": {
-        "message": "Premye tranzaksyon ou konfime sou rezo a. Klike sou OK pou tounen."
-    },
-    "insufficientFunds": {
-        "message": "Lajan ensifizan."
-    },
-    "insufficientTokens": {
-        "message": "Tokens pa valab."
-    },
-    "invalidAddress": {
-        "message": "Adrès pa valab"
-    },
-    "invalidAddressRecipient": {
-        "message": "Moun ki resevwa adrès la pa valab"
-    },
-    "invalidGasParams": {
-        "message": "Gaz Paramèt la pa valab"
-    },
-    "invalidInput": {
-        "message": "Sa ou rantre a pa valab"
-    },
-    "invalidRequest": {
-        "message": "Demann pa valab"
-    },
-    "invalidRPC": {
-        "message": "RPC URI pa valab"
-    },
-    "invalidSeedPhrase": {
-        "message": "Seed fraz pa valab"
-    },
-    "jsonFail": {
-        "message": "Yon bagay ale mal. Tanpri, asire w ke dosye JSON ou an byen fòmate."
-    },
-    "jsonFile": {
-        "message": "JSON Dosye",
-        "description": "format for importing an account"
-    },
-    "keepTrackTokens": {
-        "message": "Gade tokens yo ou te achte ak kont MetaMask ou."
-    },
-    "kovan": {
-        "message": "Kovan Tès Rezo"
-    },
-    "knowledgeDataBase": {
-        "message": "Vizite baz nou an"
-    },
-    "max": {
-        "message": "Maksimòm"
-    },
-    "learnMore": {
-        "message": "Aprann plis"
-    },
-    "ledgerAccountRestriction": {
-        "message": "Ou bezwen sèvi ak dènye kont ou anvan ou ka ajoute yon nouvo."
-    },
-    "lessThanMax": {
-        "message": "dwe mwens pase oswa egal a $ 1.",
-        "description": "helper for inputting hex as decimal input"
-    },
-    "likeToAddTokens": {
-        "message": "Èske ou ta renmen ajoute sa nan tokens?"
-    },
-    "links": {
-        "message": "Lyen"
-    },
-    "limit": {
-        "message": "Limitasyon"
-    },
-    "loading": {
-        "message": "Telechaje..."
-    },
-    "loadingTokens": {
-        "message": "Telechaje Tokens..."
-    },
-    "localhost": {
-        "message": "Localhost 8545"
-    },
-    "login": {
-        "message": "Ouvri"
-    },
-    "logout": {
-        "message": "Dekonekte"
-    },
-    "loose": {
-        "message": "Pèdi"
-    },
-    "loweCaseWords": {
-        "message": "seed mo sèlman gen karaktè miniskil"
-    },
-    "mainnet": {
-        "message": "Main Ethereum Network"
-    },
-    "menu": {
-        "message": "Opsyon"
-    },
-    "message": {
-        "message": "Mesaje"
-    },
-    "metamaskDescription": {
-        "message": "MetaMask sekirize idantite pou Ethereum."
-    },
-    "metamaskSeedWords": {
-        "message": "MetaMask Seed Mo"
-    },
-    "min": {
-        "message": "Minimòm"
-    },
-    "myAccounts": {
-        "message": "Kont mwen"
-    },
-    "mustSelectOne": {
-        "message": "Ou dwe chwazi omwen 1 token."
-    },
-    "needEtherInWallet": {
-        "message": "Pou kominike avèk aplikasyon desantralize ou dwe itilize MetaMask, ou pral bezwen Ether nan Wallet ou."
-    },
-    "needImportFile": {
-        "message": "Ou dwe chwazi yon dosye pou enpòte.",
-        "description": "User is important an account and needs to add a file to continue"
-    },
-    "needImportPassword": {
-        "message": "Ou dwe antre nan yon modpas pou dosye ou te chwazi a.",
-        "description": "Password and file needed to import an account"
-    },
-    "negativeETH": {
-        "message": "Pa ka voye kantite lajan negatif ETH."
-    },
-    "networks": {
-        "message": "Rezo"
-    },
-    "nevermind": {
-        "message": "Pa pwoblèm"
-    },
-    "newAccount": {
-        "message": "Nouvo Kont"
-    },
-    "newAccountNumberName": {
-        "message": "Kont $1",
-        "description": "Default name of next account to be created on create account screen"
-    },
-    "newContract": {
-        "message": "Nouvo Kontra"
-    },
-    "newPassword": {
-        "message": "Nouvo modpas (minit 8)"
-    },
-    "newRecipient": {
-        "message": "Nouvo Benefisyè"
-    },
-    "newRPC": {
-        "message": "Nouvo RPC URL"
-    },
-    "next": {
-        "message": "Aprè sa"
-    },
-    "noAddressForName": {
-        "message": "Pa gen adrès ki etabli pou non sa a."
-    },
-    "noDeposits": {
-        "message": "Pa gen depo ou te resevwa"
-    },
-    "noConversionRateAvailable": {
-        "message": "Pa gen okenn Konvèsyon Disponib"
-    },
-    "noTransactionHistory": {
-        "message": "Pa gen istwa tranzaksyon."
-    },
-    "noTransactions": {
-        "message": "Pa gen tranzaksyon"
-    },
-    "notFound": {
-        "message": "Pa jwenn"
-    },
-    "notStarted": {
-        "message": "Pa kòmanse"
-    },
-    "noWebcamFoundTitle": {
-        "message": "Pa jwenn webcam"
-    },
-    "noWebcamFound": {
-        "message": "Nou pakay jwenn webcam òdinatè ou. Tanpri eseye ankò."
-    },
-    "oldUI": {
-        "message": "Ansyen Itilizatè kouòdone"
-    },
-    "oldUIMessage": {
-        "message": "Ou te retounen nan Ansyen Itilizatè kouòdone. Ou ka chanje tounen nan nouvo Ansyen Itilizatè nan opsyon a nan meni an tèt la."
-    },
-    "openInTab": {
-        "message": "Louvri nan etikèt"
-    },
-    "or": {
-        "message": "oubyen",
-        "description": "choice between creating or importing a new account"
-    },
-    "origin": {
-        "message": "Orijin"
-    },
-    "password": {
-        "message": "Modpas"
-    },
-    "passwordCorrect": {
-        "message": "Tanpri asire ke modpas ou kòrèk."
-    },
-    "passwordMismatch": {
-        "message": "modpas sa pa menm",
-        "description": "in password creation process, the two new password fields did not match"
-    },
-    "passwordShort": {
-        "message": "modpas pa sifi",
-        "description": "in password creation process, the password is not long enough to be secure"
-    },
-    "pastePrivateKey": {
-        "message": "Kole fraz prive ou a la:",
-        "description": "For importing an account from a private key"
-    },
-    "pasteSeed": {
-        "message": "Kole seed fraz ou a la!"
-    },
-    "pending": {
-        "message": "l ap mache"
-    },
-    "personalAddressDetected": {
-        "message": "Adrès pèsonèl detekte. Antre adrès kontra token la."
-    },
-    "pleaseReviewTransaction": {
-        "message": "Tanpri revize tranzaksyon ou."
-    },
-    "popularTokens": {
-        "message": "Popilè Tokens"
-    },
-    "prev": {
-        "message": "Avan"
-    },
-    "privacyMsg": {
-        "message": "Règleman sou enfòmasyon prive"
-    },
-    "privateKey": {
-        "message": "Prive kle",
-        "description": "select this type of file to use to import an account"
-    },
-    "privateKeyWarning": {
-        "message": "Atansyon: pa janm divilge kle sa. Nenpòt moun kapab avèk kle prive ou a vòlè sa ou gen ou sou kont ou a."
-    },
-    "privateNetwork": {
-        "message": "Rezo Prive"
-    },
-    "qrCode": {
-        "message": "Montre QR Kòd"
-    },
-    "queue": {
-        "message": "Queue"
-    },
-    "readdToken": {
-        "message": "Ou ka ajoute token sa aprè sa ankò ou prale nan  \"Ajoute token\" nan opsyon meni kont ou an."
-    },
-    "readMore": {
-        "message": "Li plis isit la."
-    },
-    "readMore2": {
-        "message": "Li plis isit la."
-    },
-    "receive": {
-        "message": "Resevwa"
-    },
-    "recipientAddress": {
-        "message": "Adrès pou resevwa"
-    },
-    "refundAddress": {
-        "message": "Adrès pou resevwa"
-    },
-    "rejected": {
-        "message": "Rejte"
-    },
-    "reset": {
-        "message": "Repwograme"
-    },
-    "resetAccount": {
-        "message": "Repwograme Kont"
-    },
-    "resetAccountDescription": {
-        "message": "Repwograme kont a netwaye tranzaksyon ou yo."
-    },
-    "restoreFromSeed": {
-        "message": "Restore kont?"
-    },
-    "restoreVault": {
-        "message": "Retabli kazye"
-    },
-    "restoreAccountWithSeed": {
-        "message": "Retabli kont ou avèk yo Seed Fraz"
-    },
-    "required": {
-        "message": "Egzije"
-    },
-    "retryWithMoreGas": {
-        "message": "Reseye ak yon pri gaz pi wo isit la"
-    },
-    "walletSeed": {
-        "message": "Wallet Seed"
-    },
-    "restore": {
-        "message": "Retabli"
-    },
-    "revealSeedWords": {
-        "message": "Revele Seed Mo Yo"
-    },
-    "revealSeedWordsTitle": {
-        "message": "Seed Fraz"
-    },
-    "revealSeedWordsDescription": {
-        "message": "Si ou pa janm chanje navigatè ou deplase òdinatè, ou pral bezwen fraz seed la pou ka gen aksè a kont ou. Sere yo on kote an sekirite e an sekrè."
-    },
-    "revealSeedWordsWarningTitle": {
-        "message": "PA pataje fraz sa a avèk nenpòt moun!"
-    },
-    "revealSeedWordsWarning": {
-        "message": "Yo ka itilize mo sa pou vòlè kont ou."
-    },
-    "revert": {
-        "message": "Retounen"
-    },
-    "remove": {
-        "message": "retire"
-    },
-    "removeAccount": {
-        "message": "Retire kont"
-    },
-    "removeAccountDescription": {
-        "message": "Kont sa a pral retire nan Wallet ou. Tanpri, asire ou ke ou gen orijinal fraz seed la oubyen kle prive pou rantre kont lan avan ou kontinye. Oubyen ou ka rantre kont ou ankò apati kont \"drop-down\" ou an."
-    },
-    "readyToConnect": {
-        "message": "Pare pou konekte?"
-    },
-    "rinkeby": {
-        "message": "Rinkeby Tès Rezo"
-    },
-    "ropsten": {
-        "message": "Ropsten Tès Rezo"
-    },
-    "rpc": {
-        "message": "Koutim RPC"
-    },
-    "currentRpc": {
-        "message": "Kounya RPC"
-    },
-    "connectingToMainnet": {
-        "message": "Konekte ak Main (Prensipal) Ethereum Rezo a"
-    },
-    "connectingToRopsten": {
-        "message": "Konekte ak Ropsten Tès Rezo a"
-    },
-    "connectingToKovan": {
-        "message": "Konekte nan Kovan Tès Rezo a"
-    },
-    "connectingToRinkeby": {
-        "message": "Konekte nan Rinkeby Tès Rezo a"
-    },
-    "connectingToUnknown": {
-        "message": "Konekte nan rezo enkoni"
-    },
-    "sampleAccountName": {
-        "message": "Pa egzanp, Nouvo kont mwen an",
-        "description": "Help user understand concept of adding a human-readable name to their account"
-    },
-    "save": {
-        "message": "Sove"
-    },
-    "speedUp": {
-        "message": "pi vit"
-    },
-    "speedUpTitle": {
-        "message": "Monte vitès tranzaksyon"
-    },
-    "speedUpSubtitle": {
-        "message": "Ogmante pri gaz ou pou eseye efase tranzaksyon ou pi vit"
-    },
-    "saveAsCsvFile": {
-        "message": "Sove kòm dosye CSV"
-    },
-    "saveAsFile": {
-        "message": "Sove kòm dosye",
-        "description": "Account export process"
-    },
-    "saveSeedAsFile": {
-        "message": "Sove pawòl seed kòm dosye"
-    },
-    "search": {
-        "message": "Rechèch"
-    },
-    "searchResults": {
-        "message": "Rezilta rechèch"
-    },
-    "secretPhrase": {
-        "message": "Antre fraz sekrè douz mo ou a pou w restore kòf ou a."
-    },
-    "showHexData": {
-        "message": "Montre Hex Data"
-    },
-    "showHexDataDescription": {
-        "message": "Pran sa pouw ka montre chan entèfas hex data a"
-    },
-    "newPassword8Chars": {
-        "message": "Nouvo modpas (pou pi pit 8)"
-    },
-    "seedPhraseReq": {
-        "message": "Seed fraz yo se 12 long mo"
-    },
-    "select": {
-        "message": "Chwazi"
-    },
-    "selectCurrency": {
-        "message": "Chwazi Lajan"
-    },
-    "selectService": {
-        "message": "Chwazi Sèvis"
-    },
-    "selectType": {
-        "message": "Chwazi Kalite"
-    },
-    "send": {
-        "message": "Voye"
-    },
-    "sendETH": {
-        "message": "Voye ETH"
-    },
-    "sendTokens": {
-        "message": "Voye Tokens"
-    },
-    "sentEther": {
-        "message": "Voye ether"
-    },
-    "sentTokens": {
-        "message": "tokens deja voye"
-    },
-    "separateEachWord": {
-        "message": "Separe chak mo ak yon sèl espas"
-    },
-    "onlySendToEtherAddress": {
-        "message": "Sèlman voye ETH nan yon adrès Ethereum."
-    },
-    "onlySendTokensToAccountAddress": {
-        "message": "Sèlman voye $ 1 nan yon adrès kont Ethereum.",
-        "description": "displays token symbol"
-    },
-    "orderOneHere": {
-        "message": "Mete nan lòd on Trezor oswa Ledger epi kenbe lajan ou nan yon stòk frèt."
-    },
-    "outgoing": {
-        "message": "Ap kite"
-    },
-    "searchTokens": {
-        "message": "Rechèch Tokens"
-    },
-    "selectAnAddress": {
-        "message": "Chwazi yon adrès"
-    },
-    "selectAnAccount": {
-        "message": "Chwazi yon kont"
-    },
-    "selectAnAccountHelp": {
-        "message": "Chwazi kont pou wè nan MetaMask"
-    },
-    "selectHdPath": {
-        "message": "Chwazi chemen HD"
-    },
-    "selectPathHelp": {
-        "message": "Si ou pa wè kont Ledger ou te genyen an anba a, eseye chanje chemen an \"Eritaj (MEW / MyCrypto)\""
-    },
-    "sendTokensAnywhere": {
-        "message": "Voye Tokens pou nenpòt moun ki gen yon kont Ethereum"
-    },
-    "settings": {
-        "message": "Paramèt"
-    },
-    "step1HardwareWallet": {
-        "message": "1. Konekte Materyèl bous"
-    },
-    "step1HardwareWalletMsg": {
-        "message": "Konekte materyèl bous ou dirèkteman nan òdinatè ou."
-    },
-    "step2HardwareWallet": {
-        "message": "2. Chwazi yon kont"
-    },
-    "step2HardwareWalletMsg": {
-        "message": "Chwazi kont ou vle wè a. Ou ka chwazi youn sèlman nan yon moman."
-    },
-    "step3HardwareWallet": {
-        "message": "3. Kòmanse itilize dApps ak plis ankò!"
-    },
-    "step3HardwareWalletMsg": {
-        "message": "Sèvi ak kont materyèl ou menm jan ou t ap fè pou kont Etherum. Ouvri sesyon an nan dApps, voye Eth, achte ak stòke ERC20 tokens ak e ki pake chanje tokens tankou CryptoKitties."
-    },
-    "info": {
-        "message": "Enfòmasyon"
-    },
-    "scanInstructions": {
-        "message": "Mete kòd QR la devan kamera ou"
-    },
-    "scanQrCode": {
-        "message": "Enspeksyon QR Kòd"
-    },
-    "shapeshiftBuy": {
-        "message": "Achte avèk Shapeshift"
-    },
-    "showPrivateKeys": {
-        "message": "Montre Kle Prive"
-    },
-    "showQRCode": {
-        "message": "Montre Kòd QR"
-    },
-    "sign": {
-        "message": "Siyen"
-    },
-    "signatureRequest": {
-        "message": "Siyati Mande"
-    },
-    "signed": {
-        "message": "Te Siyen"
-    },
-    "signMessage": {
-        "message": "Siyen mesaj"
-    },
-    "signNotice": {
-        "message": "Lè w siyen mesaj sa a ka gen efè segondè ki \ndanjere. Sèlman \nsit mesaj ki soti nan sit ou konplètman fè konfyans ak tout kont ou. \n Metòd danjere sa yo pral retire nan yon vèsyon fiti. "
-    },
-    "sigRequest": {
-        "message": "Demann Siyati"
-    },
-    "sigRequested": {
-        "message": "Demann Siyati"
-    },
-    "spaceBetween": {
-        "message": "ka gen sèlman yon espas ant mo yo"
-    },
-    "status": {
-        "message": "Kondisyon"
-    },
-    "stateLogs": {
-        "message": "State Logs"
-    },
-    "stateLogsDescription": {
-        "message": "State logs gen adrès kont piblik ou yo epi tranzaksyon ou te voye yo."
-    },
-    "stateLogError": {
-        "message": "Erè nan retwouve State Logs yo."
-    },
-    "submit": {
-        "message": "Soumèt"
-    },
-    "submitted": {
-        "message": "Te Soumèt"
-    },
-    "supportCenter": {
-        "message": "Vizite Sant Sipò Nou"
-    },
-    "symbolBetweenZeroTen": {
-        "message": "Senbòl yo dwe ant 0 ak 10 karaktè."
-    },
-    "takesTooLong": {
-        "message": "Pran twò lontan?"
-    },
-    "terms": {
-        "message": "Tèm pou itilize"
-    },
-    "testFaucet": {
-        "message": "Tès Tiyo"
-    },
-    "to": {
-        "message": "Pou"
-    },
-    "toETHviaShapeShift": {
-        "message": "$1 pou ETH pa ShapeShift",
-        "description": "system will fill in deposit type in start of message"
-    },
-    "token": {
-        "message": "Token"
-    },
-    "tokenAddress": {
-        "message": "Adrès Token"
-    },
-    "tokenAlreadyAdded": {
-        "message": "Ou te deja ajoute token."
-    },
-    "tokenBalance": {
-        "message": "Balans Token ou se:"
-    },
-    "tokenSelection": {
-        "message": "Chache Tokens oswa chwazi nan lis Tokens popilè nou an."
-    },
-    "tokenSymbol": {
-        "message": "Token Senbòl"
-    },
-    "tokenWarning1": {
-        "message": "Kenbe tras token yo ou te achte ak kont MetaMask ou. Si ou te achte tokens pandan wap itilize yon kont diferan tokens sa yo pa pral parèt la."
-    },
-    "total": {
-        "message": "Total"
-    },
-    "transactions": {
-        "message": "tranzaksyon yo"
-    },
-    "transactionConfirmed": {
-        "message": "Tranzaksyon ou te konfime pou $2."
-    },
-    "transactionCreated": {
-        "message": "Tranzaksyon ou te kreye avèk on valè de $1 pou $2."
-    },
-    "transactionDropped": {
-        "message": "Tranzaksyon ou te tonbe a $2."
-    },
-    "transactionSubmitted": {
-        "message": "Tranzaksyon ou te soumèt a $2."
-    },
-    "transactionUpdated": {
-        "message": "Tranzaksyon ou te aktyalize a $2."
-    },
-    "transactionUpdatedGas": {
-        "message": "Tranzaksyon ou te aktyalize avèk on pri gaz de $1 a $2."
-    },
-    "transactionError": {
-        "message": "Erè tranzaksyon. Eksepsyon jete nan kòd kontra."
-    },
-    "transactionMemo": {
-        "message": "Memo tranzaksyon (opsyonèl)"
-    },
-    "transactionNumber": {
-        "message": "Nimewo Tranzaksyon"
-    },
-    "transfer": {
-        "message": "Transfè"
-    },
-    "transfers": {
-        "message": "Transfè yo"
-    },
-    "trezorHardwareWallet": {
-        "message": "TREZOR Materyèl Bous"
-    },
-    "troubleTokenBalances": {
-        "message": "Nou te gen pwoblèm chaje balans token ou. Ou ka wè yo ",
-        "description": "Followed by a link (here) to view token balances"
-    },
-    "tryAgain": {
-        "message": "Eseye anko"
-    },
-    "twelveWords": {
-        "message": "12 mo sa yo se sèl fason pou retabli kont MetaMask ou yo. \nKenbe yo yon kote ki an sekirite ak sekrè."
-    },
-    "typePassword": {
-        "message": "Tape modpas ou"
-    },
-    "uiWelcome": {
-        "message": "Byenveni nan New itilizatè koòdone (Beta)"
-    },
-    "uiWelcomeMessage": {
-        "message": "Kounya w ap itilize nouvo MetaMask UI (itilizatè koòdone) a."
-    },
-    "unapproved": {
-        "message": "Pa apwouve"
-    },
-    "unavailable": {
-        "message": "Pa disponib"
-    },
-    "units": {
-        "message": "inite yo"
-    },
-    "unknown": {
-        "message": "Enkoni"
-    },
-    "unknownFunction": {
-        "message": "Fonksyon enkoni"
-    },
-    "unknownNetwork": {
-        "message": "Rezo Prive Enkoni"
-    },
-    "unknownNetworkId": {
-        "message": "Rezo ID Enkoni"
-    },
-    "unknownQrCode": {
-        "message": "Erè: Nou pa t kapab idantifye QR kòd sa"
-    },
-    "unknownCameraErrorTitle": {
-        "message": "Ooops! Yon bagay te ale mal...."
-    },
-    "unknownCameraError": {
-        "message": "Te gen yon erè pandan y ap eseye jwenn aksè nan kamera ou. Tanpri eseye ankò..."
-    },
-    "unlock": {
-        "message": "Debloke"
-    },
-    "unlockMessage": {
-        "message": "Entènèt desantralize a ap tann"
-    },
-    "uriErrorMsg": {
-        "message": "URIs mande pou apwopriye prefiks HTTP / HTTPS a."
-    },
-    "usaOnly": {
-        "message": "USA sèlman",
-        "description": "Using this exchange is limited to people inside the USA"
-    },
-    "usedByClients": {
-        "message": "Itilize pa yon varyete de kliyan diferan"
-    },
-    "useOldUI": {
-        "message": "Itilizasyon ansyen UI (itilizatè koòdone)"
-    },
-    "validFileImport": {
-        "message": "Ou dwe chwazi yon dosye ki valab pou enpòte."
-    },
-    "vaultCreated": {
-        "message": "Kòf Kreye"
-    },
-    "viewAccount": {
-        "message": "Wè Kont"
-    },
-    "viewOnEtherscan": {
-        "message": "Wè sou Etherscan"
-    },
-    "visitWebSite": {
-        "message": "Vizite sit entènèt nou an"
-    },
-    "warning": {
-        "message": "Avètisman"
-    },
-    "welcomeBack": {
-        "message": "Bon retou!"
-    },
-    "welcomeBeta": {
-        "message": "Byenveni nan MetaMask Beta"
-    },
-    "whatsThis": {
-        "message": "Kisa sa ye?"
-    },
-    "youNeedToAllowCameraAccess": {
-        "message": "Ou bezwen bay kamera aksè pou sèvi ak fonksyon sa."
-    },
-    "yourSigRequested": {
-        "message": "Yo mande siyati ou"
-    },
-    "youSign": {
-        "message": "Ou ap siyen kounya"
-    },
-    "yourPrivateSeedPhrase": {
-        "message": "Seed fraz prive ou a"
-    }
-=======
   "privacyMode": {
     "message": "Mòd Privacy"
   },
@@ -1401,6 +155,12 @@
   "buyCoinbaseExplainer": {
     "message": "Coinbase se fason ki pi popilè nan mond lan yo achte ak vann Bitcoin, Ethereum, ak Litecoin."
   },
+  "buyCoinSwitch": {
+    "message": "Achte sou CoinSwitch"
+  },
+  "buyCoinSwitchExplainer": {
+    "message": "CoinSwitch se destinasyon nan yon sèl-Stop nan echanj plis pase 300 kriptoksèr nan pousantaj la pi byen."
+  },
   "bytes": {
     "message": "Bytes"
   },
@@ -1484,6 +244,9 @@
   },
   "continueToCoinbase": {
     "message": "Kontinye Coinbase"
+  },
+  "continueToCoinSwitch": {
+    "message": "Kontinye CoinSwitch"
   },
   "contractDeployment": {
     "message": "Kontra Deplwaman"
@@ -2594,5 +1357,4 @@
   "yourPrivateSeedPhrase": {
     "message": "Seed fraz prive ou a"
   }
->>>>>>> da1036f2
 }