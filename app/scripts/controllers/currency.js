--- conflicted
+++ resolved
@@ -132,14 +132,22 @@
     let currentCurrency, nativeCurrency
     try {
       currentCurrency = this.getCurrentCurrency()
-<<<<<<< HEAD
+      nativeCurrency = this.getNativeCurrency()
+      let apiUrl
+      if (nativeCurrency === 'ETH') {
+        apiUrl = `https://api.infura.io/v1/ticker/eth${currentCurrency.toLowerCase()}`
+      } else {
+        apiUrl = `https://min-api.cryptocompare.com/data/price?fsym=${nativeCurrency.toUpperCase()}&tsyms=${currentCurrency.toUpperCase()}`
+      }
+      // attempt request
       let response
       try {
-        response = await fetch(`https://api.infura.io/v1/ticker/eth${currentCurrency.toLowerCase()}`)
+        response = await fetch(apiUrl)
       } catch (err) {
         log.error(new Error(`CurrencyController - Failed to request currency from Infura:\n${err.stack}`))
         return
       }
+      // parse response
       let rawResponse
       let parsedResponse
       try {
@@ -149,20 +157,7 @@
         log.error(new Error(`CurrencyController - Failed to parse response "${rawResponse}"`))
         return
       }
-      this.setConversionRate(Number(parsedResponse.bid))
-      this.setConversionDate(Number(parsedResponse.timestamp))
-    } catch (err) {
-      // reset current conversion rate
-=======
-      nativeCurrency = this.getNativeCurrency()
-      let apiUrl
-      if (nativeCurrency === 'ETH') {
-        apiUrl = `https://api.infura.io/v1/ticker/eth${currentCurrency.toLowerCase()}`
-      } else {
-        apiUrl = `https://min-api.cryptocompare.com/data/price?fsym=${nativeCurrency.toUpperCase()}&tsyms=${currentCurrency.toUpperCase()}`
-      }
-      const response = await fetch(apiUrl)
-      const parsedResponse = await response.json()
+      // set conversion rate
       if (nativeCurrency === 'ETH') {
         this.setConversionRate(Number(parsedResponse.bid))
         this.setConversionDate(Number(parsedResponse.timestamp))
@@ -177,7 +172,6 @@
       }
     } catch (err) {
       log.warn(`MetaMask - Failed to query currency conversion:`, nativeCurrency, currentCurrency, err)
->>>>>>> 18e53022
       this.setConversionRate(0)
       this.setConversionDate('N/A')
       // throw error
