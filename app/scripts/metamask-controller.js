--- conflicted
+++ resolved
@@ -128,11 +128,7 @@
       provider: this.provider,
       blockTracker: this.blockTracker,
     })
-<<<<<<< HEAD
-    // ensure accountTracker updates balances after network change
-    this.networkController.on('networkDidChange', () => {
-      this.accountTracker._updateAccounts()
-=======
+
     // start and stop polling for balances based on activeControllerConnections
     this.on('controllerConnectionChanged', (activeControllerConnections) => {
       if (activeControllerConnections > 0) {
@@ -140,9 +136,13 @@
       } else {
         this.accountTracker.stop()
       }
->>>>>>> bd489d35
-    })
-
+    })
+     
+    // ensure accountTracker updates balances after network change
+    this.networkController.on('networkDidChange', () => {
+      this.accountTracker._updateAccounts()
+    })
+      
     // key mgmt
     const additionalKeyrings = [TrezorKeyring, LedgerBridgeKeyring]
     this.keyringController = new KeyringController({
